/*
	GUI framework by Björn Sundin. 

             --
       \   --  --   /
        \ /      \ /
         |   /\   |
         \   \/   /
          \      /
           ------
            | |
	
	Info about documentation: a class that has virtual methods starts the documentation of methods with either 
	"LIBRARY IMPLEMENTED" or "USER IMPLEMENTED". If a method is "USER IMPLEMENTED", it means that the method 
	has no default library implementation and is meant to be implemented by you, the user of the library. A 
	method that is "LIBRARY IMPLEMENTED" can sometimes be overridden (if it is virtual) and in that case you 
	can choose to keep the library implementation and only add to it (by calling Parent::method(...) from
	inside your overridden method), or you can completely override it - although that can sometimes remove
	important functionality.

	Submit issues on GitHub!
	https://github.com/avocadoboi/AvoGUI

	Started development in summer 2018.

	MIT license, see LICENSE file.
*/

#pragma once

//------------------------------

#include <cstdint> // Fixed-size integer typedefs
#include <cfloat> // Range defines for float
#include <cmath>
#include <cstring>

// I/O
#include <fstream>

// Data structures
#include <string>
#include <sstream>
#include <vector>
#include <deque>
#include <set>
#include <unordered_map>
#include <functional>

// Threading
#include <thread>
#include <mutex>
#include <atomic>
#include <condition_variable>

// Debugging
#include <iostream>

//------------------------------
// I don't like the t

using int8 = std::int8_t;
using int16 = std::int16_t;
using int32 = std::int32_t;
using int64 = std::int64_t;

using uint8 = std::uint8_t;
using uint16 = std::uint16_t;
using uint32 = std::uint32_t;
using uint64 = std::uint64_t;

//------------------------------
// This is strongly recommended. 
// Remove it if it causes you any problems.

using namespace std::chrono_literals;

//------------------------------

namespace Avo
{
	constexpr double E =       2.71828182845904523;
	constexpr double HALF_PI = 1.57079632679489661;
	constexpr double PI =      3.14159265358979323;
	constexpr double TWO_PI =  6.28318530717958647;
	constexpr double TAU =     TWO_PI;

	using Index = int64;

	/*
		Returns a number multiplied by itself (x to the 2nd power, meaning x^2, meaning x*x).
		Can be useful if you want to quickly square a longer expression.
	*/
	template<typename T>
	T square(T p_x)
	{
		return p_x * p_x;
	}

	/*
		Returns the square root of a float using a fast but less accurate algorithm.
	*/
	inline float fastSqrt(float p_x)
	{
		int32 bits = (*(int32*)&p_x - (1 << 23) >> 1) + (1 << 29);
		float approximation = *(float*)&bits;
		return (p_x / approximation + approximation) * 0.5f;
	}
	/*
		Returns the inverse square root of a float using a fast but less accurate algorithm.
	*/
	inline float fastInverseSqrt(float p_x)
	{
		int32 bits = 0x5f375a86 - (*(int32*)&p_x >> 1);
		float approximation = *(float*)&bits;
		return approximation * (1.5f - 0.5f*p_x*approximation*approximation);
	}

	/*
		Returns a random double between 0 and 1 from a uniform distribution.
		It just uses the standard library random header. Convenient function.
	*/
	long double random();
	/*
		Returns a random double between 0 and 1 from a normal distribution with standard deviation 1 and mean 0.
		It just uses the standard library random header. Convenient function.
	*/
	long double randomNormal();

	/*
		Returns the biggest of two numbers.
	*/
	template<typename T>
	T max(T p_a, T p_b)
	{
		return p_a > p_b ? p_a : p_b;
	}
	/*
		Returns the biggest of three numbers.
	*/
	template<typename T>
	T max(T p_a, T p_b, T p_c)
	{
		return p_a > p_b ? (p_a > p_c ? p_a : p_c) : (p_b > p_c ? p_b : p_c);
	}

	/*
		Returns the smallest of two numbers.
	*/
	template<typename T>
	T min(T p_a, T p_b)
	{
		return p_a < p_b ? p_a : p_b;
	}
	/*
		Returns the smallest of three numbers.
	*/
	template<typename T>
	T min(T p_a, T p_b, T p_c)
	{
		return p_a < p_b ? (p_a < p_c ? p_a : p_c) : (p_b < p_c ? p_b : p_c);
	}

	//------------------------------

	/*
		Returns a value between p_start and p_end depending on p_progress. This is linear interpolation.
		If p_progress is below 0 or above 1, the returned value will not be within the start and end position.
	*/
	inline float interpolate(float p_start, float p_end, float p_progress)
	{
		return p_start * (1.f - p_progress) + p_end * p_progress;
	}
	/*
		Returns a value between p_start and p_end depending on p_progress. This is linear interpolation.
		If p_progress is below 0 or above 1, the returned value will not be within the start and end position.
	*/
	inline double interpolate(double p_start, double p_end, double p_progress)
	{
		return p_start * (1.0 - p_progress) + p_end * p_progress;
	}
	/*
		Clips p_value so that the returned value is never below p_min or above p_max.
		If p_min <= p_value <= p_max, then the returned value is equal to p_value.
	*/
	template<typename T>
	T constrain(T p_value, T p_min = 0, T p_max = 1)
	{
		return p_value < p_min ? p_min : (p_value > p_max ? p_max : p_value);
	}

	//------------------------------

	/*
		Returns -1 if the number is negative, 0 if it's 0 and 1 if it's positive.
	*/
	template<typename T>
	T sign(T p_number)
	{
		return (p_number > (T)0) - (p_number < (T)0);
	}

	//------------------------------

	/*
		Removes an element from a vector. The function returns true if the element existed in the vector and was removed.
	*/
	template<typename T>
	bool removeVectorElementWhileKeepingOrder(std::vector<T>& p_vector, T p_value)
	{
		auto position = std::find(p_vector.begin(), p_vector.end(), p_value);
		if (position == p_vector.end())
		{
			return false;
		}
		p_vector.erase(position);
		return true;
	}

	/*
		Removes an element from a vector without keeping the order of the elements in the vector, making it more efficient.
		The function returns true if the element existed in the vector and was removed (replaced by the last element).
	*/
	template<typename T>
	bool removeVectorElementWithoutKeepingOrder(std::vector<T>& p_vector, T p_element)
	{
		for (auto& element : p_vector)
		{
			if (element == p_element)
			{
				element = p_vector.back();
				p_vector.pop_back();
				return true;
			}
		}
		return false;
	}

	//------------------------------

	/*
		Prints p_arguments to the console and appends a new line afterwards.
	*/
	template<typename ... Argument>
	void println(Argument&& ... p_arguments)
	{
		((std::cout << std::forward<Argument>(p_arguments)), ...) << '\n';
	}

	//------------------------------

	/*
		Converts a UTF-8 encoded char string to a UTF-16 encoded wchar_t string.
		It is assumed that p_input is null-terminated.
		p_output should be allocated with p_numberOfUnitsInOutput number of wchar_t units.
		The output includes the null terminator.
	*/
	void convertUtf8ToUtf16(char const* p_input, wchar_t* p_output, uint32 p_numberOfUnitsInOutput);
	/*
		Converts a UTF-8 encoded string to a UTF-16 encoded wchar_t string.
		p_output should be allocated with p_numberOfUnitsInOutput number of wchar_t units.
		The output includes the null terminator.
	*/
	void convertUtf8ToUtf16(std::string const& p_input, wchar_t* p_output, uint32 p_numberOfUnitsInOutput);
	/*
		Converts a UTF-8 encoded char string to a UTF-16 encoded wchar_t string.
		p_numberOfUnitsInInput is the size in bytes of p_input.
		p_output should be allocated with p_numberOfUnitsInOutput number of wchar_t units.
		The output includes the null terminator if the input includes the null terminator.
	*/
	void convertUtf8ToUtf16(char const* p_input, uint32 p_numberOfUnitsInInput, wchar_t* p_output, uint32 p_numberOfUnitsInOutput);
	/*
		Converts a UTF-8 encoded std::string to a UTF-16 encoded std::wstring.
	*/
	std::wstring convertUtf8ToUtf16(std::string const& p_input);
	/*
		Converts a UTF-8 encoded null-terminated string to a UTF-16 encoded std::wstring.
	*/
	std::wstring convertUtf8ToUtf16(char const* p_input);
	/*
		Converts a UTF-8 encoded null-terminated string to a UTF-16 encoded std::wstring.
		p_numberOfUnitsInInput is the size in bytes of p_input.
	*/
	std::wstring convertUtf8ToUtf16(char const* p_input, uint32 p_numberOfUnitsInInput);
	/*
		Returns the number of UTF-16 encoded wchar_t units that would be used to represent the same characters in a UTF-8 encoded char string.
		It is assumed that p_input is null-terminated.
		The output includes the null terminator.
	*/
	uint32 getNumberOfUnitsInUtfConvertedString(char const* p_input);
	/*
		Returns the number of UTF-16 encoded wchar_t units that would be used to represent the same characters in a UTF-8 encoded char string.
		if p_numberOfUnitsInInput is the size of p_input in bytes.
		The output includes the null terminator if the input includes a null terminator.
	*/
	uint32 getNumberOfUnitsInUtfConvertedString(char const* p_input, int32 p_numberOfUnitsInInput);
	/*
		Returns the number of UTF-16 encoded wchar_t units that would be used to represent the same characters in a UTF-8 encoded char string.
		The output includes the null terminator.
	*/
	uint32 getNumberOfUnitsInUtfConvertedString(std::string const& p_input);

	/*
		Converts a UTF-16 encoded wchar_t string to a UTF-8 encoded char string.
		It is assumed that p_input is null-terminated.
		p_output should be allocated with p_numberOfUnitsInOutput number of wchar_t units.
		The output includes the null terminator.
	*/
	void convertUtf16ToUtf8(wchar_t const* p_input, char* p_output, uint32 p_numberOfUnitsInOutput);
	/*
		Converts a UTF-16 encoded wstring to a UTF-8 encoded char string.
		p_output should be allocated with p_numberOfUnitsInOutput number of wchar_t units.
		The output includes the null terminator.
	*/
	void convertUtf16ToUtf8(std::wstring const& p_input, char* p_output, uint32 p_numberOfUnitsInOutput);
	/*
		Converts a UTF-16 encoded wchar_t string to a UTF-8 encoded char string.
		p_numberOfUnitsInInput is the size of p_input, in wchar_t units.
		p_output should be allocated with p_numberOfUnitsInOutput number of wchar_t units.
		The output includes the null terminator.
	*/
	void convertUtf16ToUtf8(wchar_t const* p_input, uint32 p_numberOfUnitsInInput, char* p_output, uint32 p_numberOfUnitsInOutput);
	/*
		Converts a UTF-16 std::wstring to a UTF-8 encoded std::string.
	*/
	std::string convertUtf16ToUtf8(std::wstring const& p_input);
	/*
		Converts a UTF-16 encoded null-terminated string to a UTF-8 encoded std::string.
	*/
	std::string convertUtf16ToUtf8(wchar_t const* p_input);
	/*
		Converts a UTF-16 encoded null-terminated string to a UTF-8 encoded std::string.
		p_numberOfUnitsInInput is the size of p_input in wchar_t units.
	*/
	std::string convertUtf16ToUtf8(wchar_t const* p_input, uint32 p_numberOfUnitsInInput);
	/*
		Returns the number of UTF-8 encoded char units that would be used to represent the same characters in a UTF-16 encoded wchar_t string.
		It is assumed that p_input is null terminated.
		The output includes the null terminator.
	*/
	uint32 getNumberOfUnitsInUtfConvertedString(wchar_t const* p_input);
	/*
		Returns the number of UTF-8 encoded char units that would be used to represent the same characters in a UTF-16 encoded wchar_t string.
		p_numberOfUnitsInInput is the size of p_input in wchar_t units.
		The output includes the null terminator if the input includes a null terminator.
	*/
	uint32 getNumberOfUnitsInUtfConvertedString(wchar_t const* p_input, uint32 p_numberOfUnitsInInput);
	/*
		Returns the number of UTF-8 encoded char units that would be used to represent the same characters in a UTF-16 encoded wchar_t string.
		The output includes the null terminator.
	*/
	uint32 getNumberOfUnitsInUtfConvertedString(std::wstring const& p_input);

	//------------------------------

	/*
		If p_startByte is the first byte in a utf-8 encoded character, the function returns the number of bytes that the character is made up of, which can be 1-4.
		If p_startByte is not the first byte in the character, the function returns 0.
		If p_startByte is an invalid UTF-8 byte, -1 is returned.
	*/
	inline int8 getNumberOfUnitsInUtf8Character(int8 p_startByte)
	{
		// http://www.unicode.org/versions/Unicode12.1.0/ch03.pdf , page 126
		if (!(p_startByte & 0x80)) // 0xxxxxxx
			return 1;
		if ((p_startByte & 0xc0) == 0x80) // 10??????
			return 0;
		if ((p_startByte & 0xe0) == 0xc0) // 110yyyyy
			return 2;
		if ((p_startByte & 0xf0) == 0xe0) // 1110zzzz
			return 3;
		if ((p_startByte & 0xf8) == 0xf0) // 11110uuu
			return 4;
		return -1;
	}
	/*
		Returns whether p_byte is the start of a UTF-8 encoded character
	*/
	inline bool getIsUnitStartOfUtf8Character(int8 p_byte)
	{
		return (p_byte & 0xc0) != 0x80;
	}
	/*
		If p_startUnit is the first unit in a UTF-16 encoded character, the function returns the number of units that the character is made up of, which can only be 1 or 2.
		If p_startUnit is not the first unit in the character, the function returns 0.
	*/
	inline int8 getNumberOfUnitsInUtf16Character(int16 p_startUnit)
	{
		// http://www.unicode.org/versions/Unicode12.1.0/ch03.pdf , page 125
		if ((p_startUnit & 0xfc00) == 0xd800) // 110110wwwwxxxxxx
			return 2;
		if ((p_startUnit & 0xfc00) == 0xdc00) // 110111xxxxxxxxxx
			return 0;
		return 1; // xxxxxxxxxxxxxxxx
	}
	/*
		Returns whether p_unit is the start of a UTF-8 encoded character
	*/
	inline bool getIsUnitStartOfUtf16Character(int8 p_unit)
	{
		return (p_unit & 0xfc00) != 0xdc00;
	}
	/*
		Returns the index of the byte at a certain character index in a UTF-8 encoded string (where a character can be 1-4 bytes).
		If p_characterIndex is outside of the string, the size of the string is returned.
	*/
	inline Index getUtf8UnitIndexFromCharacterIndex(std::string const& p_string, Index p_characterIndex)
	{
		if (!p_characterIndex)
		{
			return 0;
		}
		if (p_characterIndex >= p_string.size())
		{
			return p_string.size();
		}

		uint32 numberOfCharactersCounted = 0;
		for (Index a = 0; a < p_string.size(); a++)
		{
			// If the byte is at the start of a new character, meaning if the byte doesn't start with (bits) 10.
			if ((p_string[a] & 0xc0) != 0x80)
			{
				if (numberOfCharactersCounted == p_characterIndex)
				{
					return a;
				}
				numberOfCharactersCounted++;
			}
		}
		return p_string.size();
	}
	/*
		Returns the index of the character that the byte at p_unitIndex in the UTF-8 encoded p_string belongs to (where a character can be 1-4 bytes).
		If p_unitIndex is outside of the string, the number of characters in the string is returned.
	*/
	inline Index getCharacterIndexFromUtf8UnitIndex(std::string const& p_string, Index p_unitIndex)
	{
		if (!p_unitIndex)
		{
			return 0;
		}

		int32 numberOfCharactersCounted = 0;
		for (Index a = 0; a < p_string.size(); a++)
		{
			// If the byte is at the start of a new character, meaning if the byte doesn't start with (bits) 10.
			if ((p_string[a] & 0xc0) != 0x80)
			{
				if (p_unitIndex < a)
				{
					return numberOfCharactersCounted - 1;
				}
				numberOfCharactersCounted++;
			}
		}
		if (p_unitIndex < p_string.size())
		{
			return numberOfCharactersCounted - 1;
		}
		return numberOfCharactersCounted;
	}
	inline Index getNumberOfCharactersInUtf8String(std::string const& p_string)
	{
		return getCharacterIndexFromUtf8UnitIndex(p_string, p_string.size());
	}
	/*
		Returns the index of the unit at a certain character index in a UTF-8 encoded string (where a character can be 1-2 units).
		If p_characterIndex is outside of the string, the size of the string in code units is returned.
	*/
	inline Index getUtf16UnitIndexFromCharacterIndex(std::wstring const& p_string, Index p_characterIndex)
	{
		if (!p_characterIndex)
		{
			return 0;
		}
		if (p_characterIndex >= p_string.size())
		{
			return p_string.size();
		}

		uint32 numberOfCharactersCounted = 0;
		for (Index a = 0; a < p_string.size(); a++)
		{
			// If the unit is at the start of a new character, meaning if the unit doesn't start with (bits) 110111.
			if ((p_string[a] & 0xfc00) != 0xdc00)
			{
				if (numberOfCharactersCounted == p_characterIndex)
				{
					return a;
				}
				numberOfCharactersCounted++;
			}
		}
		return p_string.size();
	}
	/*
		Returns the index of the character that the code unit at p_unitIndex in the utf-16 encoded p_string belongs to (where a character can be 1-2 units).
		If p_unitIndex is outside of the string, the number of characters in the string is returned.
	*/
	inline Index getCharacterIndexFromUtf16UnitIndex(std::wstring const& p_string, Index p_unitIndex)
	{
		if (!p_unitIndex)
		{
			return 0;
		}

		int32 numberOfCharactersCounted = 0;
		for (Index a = 0; a < p_string.size(); a++)
		{
			// If the byte is at the start of a new character, meaning if the byte doesn't start with (bits) 10.
			if ((p_string[a] & 0xfc00) != 0xdc00)
			{
				if (p_unitIndex < a)
				{
					return numberOfCharactersCounted - 1;
				}
				numberOfCharactersCounted++;
			}
		}
		if (p_unitIndex < p_string.size())
		{
			return numberOfCharactersCounted - 1;
		}
		return numberOfCharactersCounted;
	}
	inline int32 getNumberOfCharactersInUtf16String(std::wstring const& p_string)
	{
		return getCharacterIndexFromUtf16UnitIndex(p_string, p_string.size());
	}

	//------------------------------

	enum class RoundingType
	{
		Down,
		Up,
		Nearest
	};

	/*
		Converts a number to a string, using . (dot) for the decimal point.
	*/
	template<typename T>
	std::string convertNumberToString(T p_value)
	{
		std::ostringstream stream;
		stream.precision(10);
		stream << p_value;
		return stream.str();
	}

	/*
		Converts a number rounded at a certain digit to a string, using . (dot) for the decimal point.
		If p_numberOfDigitsToRound is 0, only all decimals are rounded off and it becomes an integer.
		Positive goes to the right and negative goes to the left.
	*/
	template<typename T>
	std::string convertNumberToString(T p_value, int32 p_roundingIndex, RoundingType p_roundingType = RoundingType::Nearest)
	{
		double roundingFactor = std::pow(10., p_roundingIndex);
		std::ostringstream stream;
		stream.precision(10);
		if (p_roundingType == RoundingType::Nearest)
		{
			stream << std::round(p_value*roundingFactor)/roundingFactor;
		}
		else if (p_roundingType == RoundingType::Down)
		{
			stream << std::floor(p_value * roundingFactor) / roundingFactor;
		}
		else
		{
			stream << std::ceil(p_value * roundingFactor) / roundingFactor;
		}
		return stream.str();
	}

	/*
		Simple function to format a string by replacing placeholders in p_format with p_objects.
		p_objects can be any objects which have a std::ostring << operator defined.

		The placeholders are in the form of {index} where index is the index of the argument to be inserted.
		Writing {0} will insert the first item, {1} will insert the second item.
		Only values of [0, 9] are allowed as the indicies, meaning max 10 objects can be inserted in one call.

		Example:
		std::string formattedString = Avo::createFormattedString(
			"I have {1} {2} and {3} {4} and {5} {6}. Pi: {0}",
			Avo::PI, 2, "cats", 0, "dogs", 10, "fingers"
		);
	*/
	template<typename ... FormattableType>
	inline std::string createFormattedString(std::string p_format, FormattableType&& ... p_objects)
	{
		// c++ is amazing
		std::vector<std::ostringstream> stringifiedObjects(sizeof...(p_objects));
		{
			Index objectIndex = 0u; 
			((stringifiedObjects[objectIndex++] << p_objects), ...);
		}

		std::ostringstream stream;
		stream.precision(10);

		Index lastPlaceholderEndIndex = 0;
		for (Index a = 0; a < p_format.size() - 2; a++)
		{
			// Utf-8 is backwards-compatible with ASCII so this should work fine.
			if (p_format[a] == '{' && p_format[++a] >= '0' && p_format[a] <= '9' && p_format[a + 1] == '}')
			{
				stream.write(p_format.data() + lastPlaceholderEndIndex, a - 1 - lastPlaceholderEndIndex);
				stream << stringifiedObjects[p_format[a] - '0'].str();
				lastPlaceholderEndIndex = a += 2;
			}
		}
		stream.write(p_format.data() + lastPlaceholderEndIndex, p_format.size() - lastPlaceholderEndIndex);

		return stream.str();
	}

	//------------------------------

	inline std::vector<uint8> readFile(std::string const& p_path)
	{
		std::ifstream file{ p_path, std::ios::ate | std::ios::binary };

		if (!file.is_open())
		{
			return std::vector<uint8>();
		}

		std::vector<uint8> result(file.tellg());
		file.seekg(0, std::ios::beg);
		file.read((char*)result.data(), result.size());

		return result;
	}

	//------------------------------

	/*
		Represents an ID.
		To generate a new unique ID, use the default constructor like this:
			Id id;
		To create an ID with a specific value, just assign:
			ID id = 1234;
		An ID which converts to 0 is considered invalid, and can be created like this:
			Id id = 0;
	*/
	class Id
	{
	private:
		static uint64 s_counter;
		uint64 m_count;

	public:
		operator uint64() const
		{
			return m_count;
		}
		bool operator==(Id const& p_id) const
		{
			return (uint64)p_id == m_count;
		}

		Id(uint64 p_id)
		{
			m_count = p_id;
		}
		Id(Id const& p_id)
		{
			m_count = (uint64)p_id;
		}
		Id()
		{
			m_count = ++s_counter;
		}
	};

	//------------------------------

	/*
		Binds an object to a member method of its class, so that the returned function can be called without providing the instance.
	*/
	template<typename ReturnType, typename Class, typename ... Arguments>
	std::function<ReturnType(Arguments...)> bind(ReturnType(Class::* p_function)(Arguments...), Class* p_instance)
	{
		return [p_instance, p_function](Arguments... arguments) { return (p_instance->*p_function)(arguments...); };
	}

	/*
		This is a class used to easily manage event listeners. Any type of functional can be a listener.
		The return type and arguments have to be the same for all listeners added to one instance of EventListeners.
	*/
	template<typename FunctionalType>
	class EventListeners
	{
	private:
		std::recursive_mutex m_mutex;
		std::vector<std::function<FunctionalType>> m_listeners;

	public:
		auto begin() noexcept
		{
			return m_listeners.begin();
		}
		auto end() noexcept
		{
			return m_listeners.end();
		}

		void add(std::function<FunctionalType> const& p_listener)
		{
			std::scoped_lock lock{ m_mutex };
			m_listeners.push_back(p_listener);
		}
		EventListeners& operator+=(std::function<FunctionalType> const& p_listener)
		{
			add(p_listener);
			return *this;
		}

		void remove(std::function<FunctionalType> const& p_listener)
		{
			std::scoped_lock lock{ m_mutex };
			auto const& listenerType = p_listener.target_type();
			for (auto& listener : m_listeners)
			{
				if (listenerType == listener.target_type())
				{
					// template keyword is used to expicitly tell the compiler that target is a template method for
					// std::function<FunctionalType> and < shouldn't be parsed as the less-than operator
					if (*(p_listener.template target<FunctionalType>()) == *(listener.template target<FunctionalType>()))
					{
						listener = m_listeners.back();
						m_listeners.pop_back();
						break;
					}
				}
			}
		}
		EventListeners& operator-=(std::function<FunctionalType> const& p_listener)
		{
			remove(p_listener);
			return *this;
		}

		void clear()
		{
			std::scoped_lock lock{ m_mutex };
			m_listeners.clear();
		}

		/*
			Calls all of the listeners with p_eventArguments as the arguments.
		*/
		template<typename ... T>
		void notifyAll(T&& ... p_eventArguments)
		{
			std::scoped_lock<std::recursive_mutex> lock{ m_mutex };
			auto listenersCopy = m_listeners;
			for (auto listener : listenersCopy)
			{
				listener(std::forward<T>(p_eventArguments)...);
			}
		}
		template<typename ... T>
		void operator()(T&& ... p_eventArguments)
		{
			notifyAll(std::forward<T>(p_eventArguments)...);
		}
	};

	//------------------------------

	/*
		A TimerThread is used for timer callbacks. 
		The first time a callback is added, it spawns a thread that sleeps until the next callback should be called.
	*/
	template<typename MutexType = std::mutex>
	class TimerThread
	{
		class Timeout
		{
			std::function<void()> callback;
		public:
			void operator()() const
			{
				callback();
			}
			
			std::chrono::steady_clock::time_point endTime;
			Id id = 0;

			void operator=(Timeout const& p_other)
			{
				callback = p_other.callback;
				endTime = p_other.endTime;
				id = p_other.id;
			}
			void operator=(Timeout&& p_other)
			{
				callback = std::move(p_other.callback);
				endTime = std::move(p_other.endTime);
				id = p_other.id;
			}

			template<typename DurationType, typename DurationPeriod>
			Timeout(std::function<void()> const& p_callback, std::chrono::duration<DurationType, DurationPeriod> const& p_duration, Id p_id) :
				callback{ p_callback },
				endTime{ std::chrono::steady_clock::now() + std::chrono::duration_cast<std::chrono::steady_clock::duration>(p_duration)/*std::chrono::steady_clock::duration{ int64(p_duration) * 1'000'000ll }*/ },
				id{ p_id }
			{
			}
			Timeout(Timeout const& p_other) = default;
			Timeout(Timeout&& p_other)
			{
				operator=(std::move(p_other));
			}
		};

		std::atomic<uint64> m_idCounter = 1u;
		std::vector<Timeout> m_timeouts;
		std::mutex m_timeoutsMutex;
		MutexType* m_callbackMutex = nullptr;

		std::atomic<bool> m_needsToWake = false;
		std::condition_variable m_wakeConditionVariable;
		std::mutex m_wakeMutex;

		std::atomic<bool> m_isRunning = false;
		std::thread m_thread;
		void thread_run()
		{
			m_isRunning = true;
			while (m_isRunning)
			{
				if (m_timeouts.empty())
				{
					// Just wait until a timeout is added.

					m_idCounter = 0;
					if (!m_needsToWake)
					{
						std::unique_lock<std::mutex> lock{ m_wakeMutex };
						m_wakeConditionVariable.wait(lock, [&] { return (bool)m_needsToWake; });
					}
					m_needsToWake = false;
				}
				else
				{
					// Wait until either a timeout is added or the timeout nearest in the future has ended.
					if (!m_needsToWake)
					{
						std::unique_lock<std::mutex> lock{ m_wakeMutex };
						m_wakeConditionVariable.wait_until(lock, m_timeouts.begin()->endTime, [&] { return (bool)m_needsToWake; });
					}
					m_needsToWake = false;

					// Clear all of the timeouts that have ended and invoke their callbacks.

					std::scoped_lock lock{ m_timeoutsMutex };

					if (m_timeouts.empty())
					{
						continue;
					}
					auto timeout = m_timeouts.begin();
					while (timeout->endTime < std::chrono::steady_clock::now())
					{
						if (m_callbackMutex)
						{
							std::scoped_lock lock{*m_callbackMutex};
							(*timeout)();
						}
						else
						{
							(*timeout)();
						}

						timeout++;
						if (timeout == m_timeouts.end())
						{
							break;
						}
					}
					m_timeouts.erase(m_timeouts.begin(), timeout);
				}
			}
		}

		void wake()
		{
			if (!m_needsToWake)
			{
				m_wakeMutex.lock();
				m_needsToWake = true;
				m_wakeMutex.unlock();
				m_wakeConditionVariable.notify_one();
			}
		}

		void run()
		{
			m_thread = std::thread{ &TimerThread::thread_run, this };
		}

	public:
		/*
			Adds a function that will be called in p_duration from now.
		*/
		template<typename DurationType, typename DurationPeriod>
		Id addCallback(std::function<void()>& p_callback, std::chrono::duration<DurationType, DurationPeriod> p_duration)
		{
			if (!m_isRunning)
			{
				run();
			}

			Timeout timeout{ p_callback, p_duration, m_idCounter++ };
			{
				std::scoped_lock lock{ m_timeoutsMutex };
				// Find the right position to keep the vector sorted.
				auto position = std::lower_bound(
					m_timeouts.begin(), m_timeouts.end(), timeout, 
					[](Timeout const& p_a, Timeout const& p_b) { 
						return p_a.endTime < p_b.endTime; 
					}
				);
				m_timeouts.insert(position, timeout);
			}
			wake();
			return timeout.id;
		}
		Id addCallback(std::function<void()>& p_callback, float p_milliseconds)
		{
			return addCallback(p_callback, std::chrono::duration<float, std::milli>{ p_milliseconds });
		}

		void cancelCallback(Id const& p_id)
		{
			std::scoped_lock lock{ m_timeoutsMutex };
			auto position = std::find_if(
				m_timeouts.begin(), m_timeouts.end(), 
				[=](Timeout const& p_timeout) { 
					return p_timeout.id == p_id; 
				}
			);
			if (position != m_timeouts.end())
			{
				m_timeouts.erase(position);
			}
		}

		TimerThread() = default;
		/*
			p_callbackMutex is a mutex that is locked every time a timer callback is called.
		*/
		TimerThread(MutexType& p_callbackMutex) :
			m_callbackMutex{ &p_callbackMutex }
		{
		}
		~TimerThread()
		{
			if (m_isRunning)
			{
				m_isRunning = false;
				wake();
				m_thread.join();
			}
		}
	};

	//------------------------------

	/*
		This is very useful when storing pointers to dynamically allocated objects in multiple places.
		The object doesn't get deleted until every remember() has a forget().
		The constructor is the first remember(), meaning m_referenceCount is initialized with 1.
		Don't use the delete operator with objects that are ReferenceCounted, use forget() instead.
	*/
	class ReferenceCounted
	{
	private:
		std::atomic<uint32> m_referenceCount;

	public:
		ReferenceCounted() : m_referenceCount(1U) { }
		virtual ~ReferenceCounted() = default;

		/*
			Increments the reference count and returns the new reference count. Remembers a pointer reference.
		*/
		uint32 remember()
		{
			return ++m_referenceCount;
		}

		/*
			Decrements the reference count, returns the new reference count and deletes the object if the reference
			count has reached 0. Forgets a pointer reference.
		*/
		uint32 forget()
		{
			m_referenceCount--;
			if (!m_referenceCount)
			{
				delete this;
				return 0;
			}
			return m_referenceCount;
		}

		/*
			Returns the number of pointer references to the dynamically allocated object that have been remembered.
		*/
		uint32 getReferenceCount()
		{
			return m_referenceCount;
		}
	};

	/*
		Only used in the framework.
	*/
	template<typename T>
	class ProtectedReferenceCounted : protected ReferenceCounted
	{
	protected:
		T* m_implementation;

		ProtectedReferenceCounted(T* p_implementation) :
			m_implementation{ p_implementation }
		{
		}

	public:
		ProtectedReferenceCounted() :
			m_implementation{ nullptr }
		{
		}
		ProtectedReferenceCounted(T const& p_other) :
			m_implementation{ p_other.m_implementation }
		{
			if (m_implementation)
			{
				m_implementation->remember();
			}
		}
		~ProtectedReferenceCounted()
		{
			if (m_implementation)
			{
				m_implementation->forget();
			}
		}

		virtual ProtectedReferenceCounted<T>& operator=(ProtectedReferenceCounted<T> const& p_other)
		{
			if (m_implementation)
			{
				m_implementation->forget();
			}
			m_implementation = p_other.m_implementation;
			if (m_implementation)
			{
				m_implementation->remember();
			}
			return *this;
		}

		bool operator==(T const& p_other)
		{
			return m_implementation == p_other.m_implementation;
		}
		bool operator!=(ProtectedReferenceCounted<T> const& p_other)
		{
			return m_implementation != p_other.m_implementation;
		}

		bool getIsValid()
		{
			return m_implementation;
		}
		operator bool()
		{
			return m_implementation;
		}

		void destroy()
		{
			if (m_implementation)
			{
				m_implementation->forget();
			}
		}
	};

	//------------------------------

	/*
		A component is an essential building block in an application.
		An application consists of a hierarchy of components.
		These components can be Views, however they don't need to be.
		Every component has its own responsibility, and using non-view components as well as view 
		components can help separate the concerns of an application.
		
		All components which have a parent require being dynamically allocated with the new keyword,
		and their memory is automatically managed by their parent so there is no need to call forget.
		The root component, however, doesn't have a parent and could be allocated on the stack.

		See Avo::View and Avo::Gui for more information.
	*/
	class Component : public ReferenceCounted
	{
	private:
		Component* m_root;
	public:
		/*
			LIBRARY IMPLEMENTED
		*/
		auto getRoot() const
		{
			return m_root;
		}

	private:
		Component* m_parent = nullptr;
	public:
		/*
			LIBRARY IMPLEMENTED
		*/
		void setParent(Component* p_parent)
		{
			if (m_parent == p_parent)
			{
				return;
			}

			if (m_parent)
			{
				remember();
				m_parent->removeChild(this);
			}

			m_parent = p_parent;
			if (p_parent)
			{
				m_root = m_parent->getRoot();
				m_parent->m_children.push_back(this);
			}
		}
		/*
			LIBRARY IMPLEMENTED
		*/
		auto getParent() const
		{
			return m_parent;
		}
		/*
			LIBRARY IMPLEMENTED
		*/
		template<typename T>
		T* getParent() const
		{
			return (T*)m_parent;
		}

	private:
		std::vector<Component*> m_children;
	public:
		/*
			LIBRARY IMPLEMENTED
		*/
		auto const& getChildren() const
		{
			return m_children;
		}
		/*
			LIBRARY IMPLEMENTED
		*/
		auto getNumberOfChildren() const
		{
			return m_children.size();
		}
		/*
			LIBRARY IMPLEMENTED
		*/
		template<typename T>
		T* getChild(uint32 p_index) const
		{
			return (T*)m_children[p_index];
		}

		/*
			LIBRARY IMPLEMENTED
		*/
		void addChild(Component* p_child)
		{
			p_child->setParent(this);
		}
		/*
			LIBRARY IMPLEMENTED
		*/
		void removeChild(uint32 p_index)
		{
			auto& child = m_children[p_index];
			child->m_parent = nullptr;
			child->parentChangeListeners(this);
			child->forget();

			child = m_children.back();
			m_children.pop_back();
		}
		/*
			LIBRARY IMPLEMENTED
		*/
		void removeChild(Component* p_child)
		{
			auto position = std::find(m_children.begin(), m_children.end(), p_child);
			if (position != m_children.end())
			{
				removeChild(position - m_children.begin());
			}
		}
		/*
			LIBRARY IMPLEMENTED
		*/
		void removeAllChildren()
		{
			while (!m_children.empty())
			{
				auto child = m_children.back();
				child->m_parent = nullptr;
				child->parentChangeListeners(this);
				child->forget();
				m_children.pop_back();
			}
		}

		/*
			Listener signature:
				void (Component* attachedChild)
			See Component::handleChildAttachment for more info.
		*/
		EventListeners<void(Component*)> childAttachmentListeners;
		/*
			USER IMPLEMENTED
			Gets called when a child component has been added to this component.
		*/
		virtual void handleChildAttachment(Component* p_attachedChild) { }

		/*
			Listener signature:
				void (Component* attachedChild)
			See Component::handleChildDetachment for more info.
		*/
		EventListeners<void(Component*)> childDetachmentListeners;
		/*
			USER IMPLEMENTED
			Gets called when a child component has been removed from this component.
		*/
		virtual void handleChildDetachment(Component* p_detachedChild) { }

		/*
			Listener signature:
				void (Component* oldParent)
			See Component::handleParentChange for more info.
		*/
		EventListeners<void(Component*)> parentChangeListeners;
		/*
			USER IMPLEMENTED
			Gets called when this component has been attached to a new component.
		*/
		virtual void handleParentChange(Component* p_oldParent) { }

	private:
		std::unordered_map<uint64, Component*> m_componentsById;
		Component* m_idScope = nullptr;
		Id m_id = 0;
	public:
		/*
			Sets an ID that can be used to retrieve the component from the hierarchy.
			If p_id is 0, it is only removed from the scope.
			p_scope is the component that manages the ID of this component and is the topmost component 
			from which the ID of this component can be retrieved.
		*/
		void setId(Id const& p_id, Component* p_scope)
		{
			if (m_idScope)
			{
				auto componentIterator = m_idScope->m_componentsById.find(m_id);
				if (componentIterator != m_idScope->m_componentsById.end())
				{
					m_idScope->m_componentsById.erase(componentIterator);
				}
			}
			if (p_id)
			{
				p_scope->m_componentsById[p_id] = this;
				m_idScope = p_scope;
			}
		}
		void setId(Id const& p_id)
		{
			setId(p_id, getRoot());
		}
		/*
			Returns the ID that can be used to retrieve the component from the component hierarchy.
			The ID is invalid by default and converts to 0.
		*/
		Id getId() const
		{
			return m_id;
		}

		Component* getComponentById(Id const& p_id)
		{
			Component* parent = this;
			while (parent)
			{
				auto componentIterator = parent->m_componentsById.find(p_id);
				if (componentIterator == parent->m_componentsById.end())
				{
					parent = parent->m_parent;
				}
				else
				{
					return componentIterator->second;
				}
			}
			return nullptr;
		}
		template<typename T>
		T* getComponentById(Id const& p_id)
		{
			return (T*)getComponentById(p_id);
		}

	public:
		Component() :
			m_root{ this }
		{
		}
		Component(Component* p_parent) :
			m_root{ p_parent ? p_parent->getRoot() : this }
		{
			if (p_parent && p_parent != this)
			{
				setParent(p_parent);
			}
		}
		~Component()
		{
			removeAllChildren();

			setId(0);

			if (m_parent)
			{
				remember();
				setParent(nullptr);
			}
		}
	};

	//------------------------------

	/*
		A 2D point/vector where x is the horizontal component and y is the vertical component if you were to think of it graphically.
		The coordinate system used throughout AvoGUI is one where the positive y-direction is downwards and the positive x-direction is to the right.
	*/
	template<typename PointType = float>
	class Point
	{
	public:
		PointType x, y;

		Point()
		{
			x = y = 0;
		}
		Point(PointType p_x, PointType p_y)
		{
			x = p_x;
			y = p_y;
		}
		/*
			Initializes the point with the same x and y coordinates.
		*/
		Point(PointType p_coordinate)
		{
			x = p_coordinate;
			y = p_coordinate;
		}
		template<typename T>
		Point(Point<T> const& p_point)
		{
			x = p_point.x;
			y = p_point.y;
		}

		//------------------------------

		Point<PointType> operator-() const
		{
			return { -x, -y };
		}

		//------------------------------

		template<typename T>
		Point<PointType>& operator=(Point<T> const& p_point)
		{
			x = (PointType)p_point.x;
			y = (PointType)p_point.y;
			return *this;
		}
		template<typename T>
		Point<PointType>& operator=(Point<T>&& p_point)
		{
			x = (PointType)p_point.x;
			y = (PointType)p_point.y;
			return *this;
		}

		/*
			Sets the same value for the x and the y coordinates.
		*/
		Point<PointType>& operator=(PointType p_coordinate)
		{
			x = y = p_coordinate;
			return *this;
		}

		//------------------------------

		Point<PointType>& set(PointType p_x, PointType p_y)
		{
			x = p_x;
			y = p_y;
			return *this;
		}
		/*
			Sets the polar coordinates of the point.
			p_angle is the angle in radians between the ray to the point and the x-axis on the right-hand side, clockwise in our coordinate system.
			p_length is the distance from the origin of the coordinates.
		*/
		Point<PointType>& setPolar(double p_angle, double p_length)
		{
			x = std::cos(p_angle) * p_length;
			y = std::sin(p_angle) * p_length;
			return *this;
		}
		/*
			Sets the polar coordinates of the point, with length of 1.
			p_angle is the angle in radians between the ray to the point and the x-axis on the right-hand side, clockwise in our coordinate system.
		*/
		Point<PointType>& setPolar(double p_angle)
		{
			x = std::cos(p_angle);
			y = std::sin(p_angle);
			return *this;
		}

		//------------------------------

		bool operator==(Point<PointType> const& p_point) const
		{
			return x == p_point.x && y == p_point.y;
		}
		bool operator==(Point<PointType>&& p_point) const
		{
			return x == p_point.x && y == p_point.y;
		}
		bool operator==(PointType p_coordinate) const
		{
			return x == p_coordinate && y == p_coordinate;
		}

		//------------------------------

		bool operator!=(Point<PointType> const& p_point) const
		{
			return x != p_point.x || y != p_point.y;
		}
		bool operator!=(Point<PointType>&& p_point) const
		{
			return x != p_point.x || y != p_point.y;
		}
		bool operator!=(PointType p_coordinate) const
		{
			return x != p_coordinate || y != p_coordinate;
		}

		//------------------------------

		template<typename T>
		Point<PointType> operator+(Point<T> const& p_point) const
		{
			return { PointType(x + p_point.x), PointType(y + p_point.y) };
		}
		template<typename T>
		Point<PointType> operator+(Point<T>&& p_point) const
		{
			return { PointType(x + p_point.x), PointType(y + p_point.y) };
		}
		/*
			Returns a version of this point that is offset by an equal amount on the x- and y-axis.
		*/
		Point<PointType> operator+(PointType p_offset) const
		{
			return { PointType(x + p_offset), PointType(y + p_offset) };
		}
		Point<PointType> createAddedCopy(PointType p_x, PointType p_y) const
		{
			return { PointType(x + p_x), PointType(y + p_y) };
		}

		template<typename T>
		Point<PointType>& operator+=(Point<T> const& p_offset)
		{
			x += p_offset.x;
			y += p_offset.y;
			return *this;
		}
		Point<PointType>& operator+=(PointType p_offset)
		{
			x += p_offset;
			y += p_offset;
			return *this;
		}
		Point<PointType>& move(PointType p_x, PointType p_y)
		{
			x += p_x;
			y += p_y;
			return *this;
		}

		//------------------------------

		template<typename T>
		Point<PointType> operator-(Point<T> const& p_point) const
		{
			return { PointType(x - p_point.x), PointType(y - p_point.y) };
		}
		template<typename T>
		Point<PointType> operator-(Point<T>&& p_point) const
		{
			return { PointType(x - p_point.x), PointType(y - p_point.y) };
		}
		/*
			Returns a version of this point that is offset negatively by the same amount on the x- and y-axis.
		*/
		Point<PointType> operator-(PointType p_offset) const
		{
			return { PointType(x - p_offset), PointType(y - p_offset) };
		}
		Point<PointType> createSubtractedCopy(PointType p_x, PointType p_y) const
		{
			return { PointType(x - p_x), PointType(y - p_y) };
		}

		template<typename T>
		Point<PointType>& operator-=(Point<T> const& p_offset)
		{
			x -= p_offset.x;
			y -= p_offset.y;
			return *this;
		}
		Point<PointType>& operator-=(PointType p_offset)
		{
			x -= p_offset;
			y -= p_offset;
			return *this;
		}

		//------------------------------

		template<typename T>
		Point<PointType> operator*(Point<T> const& p_point) const
		{
			return { PointType(x * p_point.x), PointType(y * p_point.y) };
		}
		template<typename T>
		Point<PointType> operator*(Point<T>&& p_point) const
		{
			return { PointType(x * p_point.x), PointType(y * p_point.y) };
		}
		template<typename T>
		Point<PointType> operator*(T p_factor) const
		{
			return { PointType(x * p_factor), PointType(y * p_factor) };
		}
		template<typename T0, typename T1>
		Point<PointType> createMultipliedCopy(T0 p_x, T1 p_y) const
		{
			return { PointType(x * p_x), PointType(y * p_y) };
		}

		template<typename T>
		Point<PointType>& operator*=(Point<T> const& p_point)
		{
			x *= p_point.x;
			y *= p_point.y;
			return *this;
		}
		template<typename T>
		Point<PointType>& operator*=(T p_factor)
		{
			x *= p_factor;
			y *= p_factor;
			return *this;
		}

		//------------------------------

		template<typename T>
		Point<PointType> operator/(Point<T> const& p_point) const
		{
			return { PointType(x / p_point.x), PointType(y / p_point.y)};
		}
		template<typename T>
		Point<PointType> operator/(T p_divisor) const
		{
			return { PointType(x / p_divisor), PointType(y / p_divisor) };
		}
		template<typename T0, typename T1>
		Point<PointType> createDividedCopy(T0 p_x, T1 p_y) const
		{
			return { PointType(x / p_x), PointType(y / p_y) };
		}

		template<typename T>
		Point<PointType>& operator/=(Point<T> const& p_point)
		{
			x /= p_point.x;
			y /= p_point.y;
			return *this;
		}
		template<typename T>
		Point<PointType>& operator/=(T p_divisor)
		{
			x /= p_divisor;
			y /= p_divisor;
			return *this;
		}

		//------------------------------

		template<typename T>
		double getDotProduct(Point<T> const& p_point) const
		{
			return x * p_point.x + y * p_point.y;
		}
		template<typename T0, typename T1>
		double getDotProduct(T0 p_x, T1 p_y) const
		{
			return x * p_x + y * p_y;
		}

		template<typename T>
		double getCrossProduct(Point<T> const& p_point) const
		{
			return x * p_point.x - y * p_point.x;
		}
		template<typename T0, typename T1>
		double getCrossProduct(T0 p_x, T1 p_y) const
		{
			return x * p_y - y * p_x;
		}

		//------------------------------

		/*
			Calculates the length of the 2d vector with pythagorean theorem.
			This is faster than getLength() and getLengthFast() since no square root is needed, so use this one when you can!
		*/
		PointType getLengthSquared() const
		{
			return x * x + y * y;
		}
		/*
			Uses an accurate but slower algorithm to calculate the length of the 2d vector with pythagorean teorem.
		*/
		double getLength() const
		{
			return sqrt(x*x + y * y);
		}
		/*
			Uses a fast but less accurate algorithm to calculate the length of the 2d vector with pythagorean teorem.
		*/
		double getLengthFast() const
		{
			return fastSqrt(x*x + y * y);
		}

		/*
			Calculates the distance between this point and another point with pythagorean theorem.
			This is faster than getDistance() and getDistanceFast() since no square root is needed, so use this one when you can!
		*/
		template<typename T>
		double getDistanceSquared(Point<T> const& p_point)
		{
			return (x - p_point.x)*(x - p_point.x) + (y - p_point.y)*(y - p_point.y);
		}
		/*
			Calculates the distance between this point and another point with pythagorean theorem.
			This is faster than getDistance() and getDistanceFast() since no square root is needed, so use this one when you can!
		*/
		template<typename T0, typename T1>
		double getDistanceSquared(T0 p_x, T1 p_y)
		{
			return (x - p_x)*(x - p_x) + (y - p_y)*(y - p_y);
		}
		/*
			Uses an accurate but slower algorithm to calculate the distance between this point and another point with pythagorean theorem.
		*/
		template<typename T>
		double getDistance(Point<T> const& p_point)
		{
			return sqrt((x - p_point.x)*(x - p_point.x) + (y - p_point.y)*(y - p_point.y));
		}
		/*
			Uses an accurate but slower algorithm to calculate the distance between this point and another point with pythagorean theorem.
		*/
		template<typename T0, typename T1>
		double getDistance(T0 p_x, T1 p_y)
		{
			return sqrt((x - p_x)*(x - p_x) + (y - p_y)*(y - p_y));
		}
		/*
			Uses a fast but less accurate algorithm to calculate the distance between this point and another point with pythagorean theorem.
		*/
		template<typename T>
		double getDistanceFast(Point<T> const& p_point)
		{
			return sqrtFast((x - p_point.x)*(x - p_point.x) + (y - p_point.y)*(y - p_point.y));
		}
		/*
			Uses a fast but less accurate algorithm to calculate the distance between this point and another point with pythagorean theorem.
		*/
		template<typename T0, typename T1>
		double getDistanceFast(T0 p_x, T1 p_y)
		{
			return sqrtFast((x - p_x)*(x - p_x) + (y - p_y)*(y - p_y));
		}

		//------------------------------

		/*
			Calculates the length of a 2d vector with pythagorean theorem.
			This is faster than getLength() and getLengthFast() since no square root is needed, so use this one when you can!
		*/
		template<typename T0, typename T1>
		static double getLengthSquared(T0 p_x, T1 p_y)
		{
			return p_x * p_x + p_y * p_y;
		}
		/*
			Uses an accurate but slower algorithm to calculate the length of a 2d vector with pythagorean teorem.
		*/
		template<typename T0, typename T1>
		static double getLength(T0 p_x, T1 p_y)
		{
			return sqrt(p_x * p_x + p_y * p_y);
		}
		/*
			Uses a fast but less accurate algorithm to calculate the length of a 2d vector with pythagorean teorem.
		*/
		template<typename T0, typename T1>
		static double getLengthFast(T0 p_x, T1 p_y)
		{
			return fastSqrt(p_x * p_x + p_y * p_y);
		}

		/*
			Calculates the distance between two points with pythagorean theorem.
			This is faster than getDistance() and getDistanceFast() since no square root is needed, so use this one when you can!
		*/
		template<typename T0, typename T1>
		static double getDistanceSquared(Point<T0> const& p_point_0, Point<T1> const& p_point_1)
		{
			return (p_point_1.x - p_point_0.x)*(p_point_1.x - p_point_0.x) + (p_point_1.y - p_point_0.y)*(p_point_1.y - p_point_0.y);
		}
		/*
			Calculates the distance between two points with pythagorean theorem.
			This is faster than getDistance() and getDistanceFast() since no square root is needed, so use this one when you can!
		*/
		template<typename T0, typename T1, typename T2, typename T3>
		static double getDistanceSquared(T0 p_x0, T1 p_y0, T2 p_x1, T3 p_y1)
		{
			return double((p_x1 - p_x0)*(p_x1 - p_x0) + (p_y1 - p_y0)*(p_y1 - p_y0));
		}
		/*
			Uses an accurate but slower algorithm to calculate the distance between two points with pytagorean theorem.
		*/
		template<typename T0, typename T1>
		static double getDistance(Point<T0> const& p_point_0, Point<T1> const& p_point_1)
		{
			return sqrt((p_point_1.x - p_point_0.x)*(p_point_1.x - p_point_0.x) + (p_point_1.y - p_point_0.y)*(p_point_1.y - p_point_0.y));
		}
		/*
			Uses an accurate but slower algorithm to calculate the distance between two points with pytagorean theorem.
		*/
		template<typename T0, typename T1, typename T2, typename T3>
		static double getDistance(T0 p_x0, T1 p_y0, T2 p_x1, T3 p_y1)
		{
			return sqrt((p_x1 - p_x0)*(p_x1 - p_x0) + (p_y1 - p_y0)*(p_y1 - p_y0));
		}
		/*
			Uses a fast but less accurate algorithm to calculate the distance between two points with pytagorean theorem.
		*/
		template<typename T0, typename T1>
		static float getDistanceFast(Point<T0> const& p_point_0, Point<T1> const& p_point_1)
		{
			return fastSqrt((p_point_1.x - p_point_0.x)*(p_point_1.x - p_point_0.x) + (p_point_1.y - p_point_0.y)*(p_point_1.y - p_point_0.y));
		}
		/*
			Uses a fast but less accurate algorithm to calculate the distance between two points with pytagorean theorem.
		*/
		template<typename T0, typename T1, typename T2, typename T3>
		static float getDistanceFast(T0 p_x0, T1 p_y0, T2 p_x1, T3 p_y1)
		{
			return fastSqrt((p_x1 - p_x0)*(p_x1 - p_x0) + (p_y1 - p_y0)*(p_y1 - p_y0));
		}

		//------------------------------

		/*
			Rotates the vector clockwise (our coordinate system) by p_angle radians so that it keeps its length.
		*/
		Point<PointType>& rotate(double p_angle)
		{
			PointType xBefore = x;
			double cos = std::cos(p_angle);
			double sin = std::sin(p_angle);
			x = x * cos - y * sin;
			y = y * cos + xBefore * sin;
			return *this;
		}
		/*
			Rotates the point clockwise (our coordinate system) relative to (p_originX, p_originY) by p_angle radians so that it keeps its distance from that origin point.
		*/
		template<typename T0, typename T1>
		Point<PointType>& rotate(double p_angle, T0 p_originX, T1 p_originY)
		{
			PointType xBefore = x;
			double cos = std::cos(p_angle);
			double sin = std::sin(p_angle);
			x = (x - p_originX) * cos - (y - p_originY) * sin + p_originX;
			y = (y - p_originY) * cos + (xBefore - p_originX) * sin + p_originY;
			return *this;
		}
		/*
			Rotates the point clockwise (our coordinate system) relative to p_origin by p_angle radians so that it keeps its distance from p_origin.
		*/
		template<typename T>
		Point<PointType>& rotate(double p_angle, Point<T> const& p_origin)
		{
			rotate(p_angle, p_origin.x, p_origin.y);
			return *this;
		}

		/*
			Rotates the vector so that its angle is equal to p_angle radians, clockwise and relative to the x-axis on the right-hand side.
		*/
		Point<PointType>& setAngle(double p_angle)
		{
			double length = getLength();
			x = std::cos(p_angle) * length;
			y = std::sin(p_angle) * length;
			return *this;
		}
		/*
			Rotates the vector so that its angle relative to (p_originX, p_originY) is p_angle radians.
			The angle is clockwise in our coordinate system and relative to the x-axis on the right-hand side.
		*/
		template<typename T0, typename T1>
		Point<PointType>& setAngle(double p_angle, T0 p_originX, T1 p_originY)
		{
			double length = getDistance(p_originX, p_originY);
			x = std::cos(p_angle) * length + p_originX;
			y = std::sin(p_angle) * length + p_originY;
			return *this;
		}
		/*
			Rotates the vector so that its angle relative to p_origin is p_angle radians.
			The angle is clockwise in our coordinate system and relative to the x-axis on the right-hand side.
		*/
		template<typename T>
		Point<PointType>& setAngle(double p_angle, Point<T> const& p_origin)
		{
			setAngle(p_angle, p_origin.x, p_origin.y);
			return *this;
		}

		/*
			Returns the clockwise angle between the ray to the point and the x-axis on the right-hand side, in radians and in the range [0, 2pi].
		*/
		double getAngle() const
		{
			if (!x && !y)
			{
				return 0.;
			}
			double atan2 = std::atan2(y, x);
			if (atan2 < 0.)
			{
				return atan2 + TAU;
			}
			return atan2;
		}
		/*
			Returns the clockwise angle between the ray to the point and the x-axis on the right-hand side, relative to (p_originX, p_originY).
			Angle is in radians and in the range [0, 2pi].
		*/
		template<typename T0, typename T1>
		double getAngle(T0 p_originX, T1 p_originY) const
		{
			if (x == p_originX && y == p_originY)
			{
				return 0.;
			}
			double atan2 = std::atan2(y - p_originY, x - p_originX);
			if (atan2 < 0.)
			{
				return atan2 + TAU;
			}
			return atan2;
		}
		/*
			Returns the clockwise angle between the ray to the point and the x-axis on the right hand side, relative to p_origin.
			Angle is in radians and in the range [0, 2pi].
		*/
		template<typename T>
		double getAngle(Point<T> const& p_origin) const
		{
			if (x == p_origin.x && y == p_origin.y)
			{
				return 0.;
			}
			double atan2 = std::atan2(y - p_origin.y, x - p_origin.x);
			if (atan2 < 0.)
			{
				return atan2 + TAU;
			}
			return atan2;
		}

		//------------------------------

		/*
			Uses an accurate but slower method to set the length of the 2d vector to 1.
			The angle remains the same.
		*/
		Point<PointType>& normalize()
		{
			float length = sqrt(x*x + y*y);
			x /= length;
			y /= length;
			return *this;
		}
		/*
			Uses a fast but less accurate method to set the length of the 2d vector to 1.
			The angle remains the same.
		*/
		Point<PointType>& normalizeFast()
		{
			float inverseLength = fastInverseSqrt(x*x + y*y);
			x *= inverseLength;
			y *= inverseLength;
			return *this;
		}

		//------------------------------

		/*
			Returns whether p_point is inside the rectangle formed from the origin to this point.
		*/
		template<typename T>
		bool getIsContaining(Point<T> const& p_point)
		{
			return p_point.x >= 0 && p_point.y >= 0 && p_point.x < x && p_point.y < y;
		}
		/*
			Returns whether the point (p_x, p_y) is inside the rectangle formed from the origin to this point.
		*/
		template<typename T0, typename T1>
		bool getIsContaining(T0 p_x, T1 p_y)
		{
			return p_x >= 0 && p_y >= 0 && p_x < x && p_y < y;
		}
		/*
			Returns whether the point (p_coordinate, p_coordinate) is inside the rectangle formed from the origin to this point.
		*/
		template<typename T>
		bool getIsContaining(T p_coordinate)
		{
			return p_coordinate >= 0 && p_coordinate < x && p_coordinate < y;
		}

		template<typename T>
		bool operator<(Point<T> const& p_point)
		{
			return x < p_point.x && y < p_point.y;
		}
		template<typename T>
		bool operator<(T p_coordinate)
		{
			return x < p_coordinate && y < p_coordinate;
		}
		template<typename T>
		bool operator>(Point<T> const& p_point)
		{
			return x > p_point.x && y > p_point.y;
		}
		template<typename T>
		bool operator>(T p_coordinate)
		{
			return x > p_coordinate && y > p_coordinate;
		}
	};

	template<typename T0, typename T1>
	Point<double> operator*(T0 p_factor, Point<T1> const& p_point)
	{
		return { p_point.x * p_factor, p_point.y * p_factor };
	}
	template<typename T0, typename T1>
	Point<double> operator/(T0 p_dividend, Point<T1> const& p_point)
	{
		return { p_dividend / p_point.x, p_dividend / p_point.y };
	}

	template<typename T0, typename T1>
	bool operator<(T0 p_coordinate, Point<T1> const& p_point)
	{
		return p_coordinate < p_point.x && p_coordinate < p_point.y;
	}
	template<typename T0, typename T1>
	bool operator>(T0 p_coordinate, Point<T1> const& p_point)
	{
		return p_coordinate > p_point.x && p_coordinate > p_point.y;
	}

	/*
		Linearly interpolates between p_start and p_end. This means we are calculating a point on the line segment between the two points.
		If p_progress is 0, p_start is returned. If p_progress is 1, p_end is returned.
		If p_progress is outside the range of [0, 1] then a point on the line that is defined by the two points will still be returned,
		but outside of the line segment between them.
	*/
	template<typename T>
	Point<T> interpolate(Point<T> const& p_start, Point<T> const& p_end, double p_progress)
	{
		return p_start * (1.0 - p_progress) + p_end * p_progress;
	}

	//------------------------------

	class Transform
	{
	public:
		/*
			These are the transform coefficients.
		*/
		float xToX = 1.f, yToX = 0.f, offsetX = 0.f,
			  xToY = 0.f, yToY = 1.f, offsetY = 0.f;

		//------------------------------

		/*
			Applies the transform to a point.
		*/
		Point<> operator*(Point<> const& p_point) const
		{
			return { 
				xToX*p_point.x + yToX*p_point.y + offsetX, 
				yToY*p_point.y + xToY*p_point.x + offsetY
			};
		}
		/*
			Returns p_transform applied to this transform.
			Note that the order of multiplication matters. 
			The right hand side is applied afterwards, meaning that the multiplication a*b is actually mathematically b*a.
		*/
		Transform operator*(Transform const& p_transform) const
		{
			return {
				p_transform.xToX * xToX + p_transform.yToX * xToY,
				p_transform.xToX * yToX + p_transform.yToX * yToY,
				p_transform.xToX * offsetX + p_transform.yToX * offsetY,
				p_transform.xToY * xToX + p_transform.yToY * xToY,
				p_transform.xToY * yToX + p_transform.yToY * yToY,
				p_transform.xToY * offsetX + p_transform.yToY * offsetY
			};
		}
		/*
			Applies another transform to this one.
			Note that the order of multiplication matters.
			The right hand side is applied afterwards, meaning that the multiplication a *= b is actually mathematically a2 = b*a.
		*/
		Transform& operator*=(Transform const& p_transform)
		{
			xToX = xToX * p_transform.xToX + p_transform.yToX * xToY;
			yToX = p_transform.xToX * yToX + p_transform.yToX * yToY;
			offsetX = p_transform.xToX * offsetX + p_transform.yToX * offsetY;
			xToY = p_transform.xToY * xToX + p_transform.yToY * xToY;
			yToY = p_transform.xToY * yToX + p_transform.yToY * yToY;
			offsetY = p_transform.xToY * offsetX + p_transform.yToY * offsetY;
			return *this;
		}

		//------------------------------

		/*
			Rotates transformed points around the origin by an angle expressed in radians.
		*/
		Transform rotate(float p_radians)
		{
			/*
				[cos -sin  0]   [xToX yToX offsetX]
				[sin  cos  0] * [xToY yToY offsetY]
				[0    0    1]   [0    0    0      ]
			*/
			float cos = std::cos(p_radians);
			float sin = std::sin(p_radians);

			// Previous transformation
			Transform p(*this);

			xToX = cos * p.xToX - sin * p.xToY;
			yToX = cos * p.yToX - sin * p.yToY;
			offsetX = cos * p.offsetX - sin * p.offsetY;
			xToY = sin * p.xToX + cos * p.xToY;
			yToY = sin * p.yToX + cos * p.yToY;
			offsetY = sin * p.offsetX + cos * p.offsetY;

			return *this;
		}
		/*
			Rotates transformed points around (p_originX, p_originY) by an angle expressed in radians.
		*/
		Transform& rotate(float p_radians, float p_originX, float p_originY)
		{
			offsetX -= p_originX;
			offsetY -= p_originY;
			rotate(p_radians);
			offsetX += p_originX;
			offsetY += p_originY;
			return *this;
		}
		/*
			Rotates transformed points around p_origin by an angle expressed in radians.
		*/
		Transform& rotate(float p_radians, Avo::Point<> const& p_origin)
		{
			return rotate(p_radians, p_origin.x, p_origin.y);
		}

		/*
			Moves the translation by (p_dx, p_dy).
		*/
		Transform& translate(float p_dx, float p_dy)
		{
			offsetX += p_dx, offsetY += p_dy;
			return *this;
		}
		/*
			Moves the translation by (p_dx, p_dy).
		*/
		Transform& translate(Point<> const& p_offset)
		{
			offsetX += p_offset.x, offsetY += p_offset.y;
			return *this;
		}
		/*
			Sets the absolute offset in coordinates caused by the transform.
		*/
		Transform& setTranslation(float p_x, float p_y)
		{
			offsetX = p_x, offsetY = p_y;
			return *this;
		}
		/*
			Sets the absolute offset in coordinates caused by the transform.
		*/
		Transform& setTranslation(Point<> const& p_point)
		{
			offsetX = p_point.x, offsetY = p_point.y;
			return *this;
		}

		/*
			Scales the transform by a factor.
		*/
		Transform& scale(float p_scaleFactor)
		{
			xToX *= p_scaleFactor;
			xToY *= p_scaleFactor;
			yToY *= p_scaleFactor;
			yToX *= p_scaleFactor;
			return *this;
		}
		/*
			Scales the transform by a horizontal and vertical factor.
		*/
		Transform& scale(float p_scaleFactorX, float p_scaleFactorY)
		{
			xToX *= p_scaleFactorX;
			yToX *= p_scaleFactorX;
			yToY *= p_scaleFactorY;
			xToY *= p_scaleFactorY;
			return *this;
		}
		/*
			Scales the transform by a horizontal and vertical factor.
		*/
		Transform& scale(Point<> const& p_scaleFactor)
		{
			xToX *= p_scaleFactor.x;
			yToX *= p_scaleFactor.x;
			yToY *= p_scaleFactor.y;
			xToY *= p_scaleFactor.y;
			return *this;
		}
		Transform& scaleX(float p_scaleFactor)
		{
			xToX *= p_scaleFactor;
			yToX *= p_scaleFactor;
			return *this;
		}
		Transform& scaleY(float p_scaleFactor)
		{
			yToY *= p_scaleFactor;
			xToY *= p_scaleFactor;
			return *this;
		}
	};

	//------------------------------

	class ProtectedRectangle;

	/*
		A 2D axis-aligned rectangle. right > left and bottom > top.
		Increasingly positive values for bottom and top will move the rectangle downwards and increasingly positive
		values for left and right will move the rectangle to the right (when used in the AvoGUI framework).
	*/
	template<typename RectangleType = float>
	class Rectangle
	{
	public:
		RectangleType left, top, right, bottom;

		Rectangle()
		{
			left = top = right = bottom = 0;
		}
		Rectangle(RectangleType p_left, RectangleType p_top, RectangleType p_right, RectangleType p_bottom)
		{
			set(p_left, p_top, p_right, p_bottom);
		}
		template<typename T0, typename T1>
		Rectangle(Point<T0> const& p_position, Point<T1> const& p_size)
		{
			set(p_position, p_size);
		}
		template<typename T>
		explicit Rectangle(Rectangle<T> const& p_rectangle)
		{
			*this = p_rectangle;
		}

		//------------------------------

		void set(RectangleType p_left, RectangleType p_top, RectangleType p_right, RectangleType p_bottom)
		{
			left = p_left;
			top = p_top;
			right = p_right;
			bottom = p_bottom;
		}
		template<typename T0, typename T1>
		void set(Point<T0> const& p_position, Point<T1> const& p_size)
		{
			left = p_position.x;
			top = p_position.y;
			right = left + p_size.x;
			bottom = top + p_size.y;
		}

		//------------------------------

		template<typename T>
		Rectangle<RectangleType>& operator=(Rectangle<T> const& p_rectangle)
		{
			left = p_rectangle.left;
			top = p_rectangle.top;
			right = p_rectangle.right;
			bottom = p_rectangle.bottom;
			return *this;
		}

		/*
			Makes the size >= 0 like this:
			If right < left, right = left.
			If bottom < top, bottom = top.
		*/
		Rectangle<RectangleType>& clipNegativeSpace()
		{
			if (right < left) right = left;
			if (bottom < top) bottom = top;
			return *this;
		}

		//------------------------------

		/*
			Offsets the position of the rectangle.
		*/
		template<typename T>
		Rectangle<RectangleType>& operator+=(Point<T> const& p_offset)
		{
			left += p_offset.x;
			top += p_offset.y;
			right += p_offset.x;
			bottom += p_offset.y;
			return *this;
		}
		/*
			Offsets the position of the rectangle negatively.
		*/
		template<typename T>
		Rectangle<RectangleType>& operator-=(Point<T> const& p_offset)
		{
			left -= p_offset.x;
			top -= p_offset.y;
			right -= p_offset.x;
			bottom -= p_offset.y;
			return *this;
		}

		//------------------------------

		template<typename T>
		Rectangle<RectangleType> operator+(Point<T> const& p_offset)
		{
			return { left + p_offset.x, top + p_offset.y, right + p_offset.x, bottom + p_offset.y };
		}
		template<typename T>
		Rectangle<RectangleType> operator-(Point<T> const& p_offset)
		{
			return { left - p_offset.x, top - p_offset.y, right - p_offset.x, bottom - p_offset.y };
		}

		//------------------------------

		template<typename T>
		bool operator==(Rectangle<T> const& p_rectangle) const
		{
			return left == p_rectangle.left && right == p_rectangle.right
				&& top == p_rectangle.top && bottom == p_rectangle.bottom;
		}
		template<typename T>
		bool operator==(Rectangle<T>&& p_rectangle) const
		{
			return left == p_rectangle.left && right == p_rectangle.right
				&& top == p_rectangle.top && bottom == p_rectangle.bottom;
		}

		template<typename T>
		bool operator!=(Rectangle<T> const& p_rectangle) const
		{
			return left != p_rectangle.left || right != p_rectangle.right
				|| top != p_rectangle.top || bottom != p_rectangle.bottom;
		}
		template<typename T>
		bool operator!=(Rectangle<T>&& p_rectangle) const
		{
			return left != p_rectangle.left || right != p_rectangle.right
				|| top != p_rectangle.top || bottom != p_rectangle.bottom;
		}

		//------------------------------

		Rectangle<RectangleType> createCopyAtOrigin() const
		{
			return { 0, 0, right - left, bottom - top };
		}

		//------------------------------

		/*
			Creates a copy of this rectangle, with a new top and left edge coordinate.
			If p_willKeepSize is true, the rectangle will only get moved, keeping its size.
		*/
		Rectangle<RectangleType> createCopyWithTopLeft(RectangleType p_topAndLeft, bool p_willKeepSize = true) const
		{
			return createCopyWithTopLeft(p_topAndLeft, p_topAndLeft, p_willKeepSize);
		}
		/*
			Creates a copy of this rectangle, with a new top-left corner.
			If p_willKeepSize is true, the rectangle will only get moved, keeping its size.
		*/
		template<typename T>
		Rectangle<RectangleType> createCopyWithTopLeft(Point<T> const& p_position, bool p_willKeepSize = true) const
		{
			return createCopyWithTopLeft(p_position.x, p_position.y, p_willKeepSize);
		}
		/*
			Creates a copy of this rectangle, with a new top-left corner.
			If p_willKeepSize is true, the rectangle will only get moved, keeping its size.
		*/
		Rectangle<RectangleType> createCopyWithTopLeft(RectangleType p_left, RectangleType p_top, bool p_willKeepSize = true) const
		{
			return {
				p_left, p_top,
				p_willKeepSize * (p_left - left) + right,
				p_willKeepSize * (p_top - top) + bottom
			};
		}

		/*
			Sets the same position for the top and left edge of the rectangle.
			If p_willKeepSize is true, the rectangle will only get moved, keeping its size.
		*/
		Rectangle<RectangleType>& setTopLeft(RectangleType p_topAndLeft, bool p_willKeepSize = true)
		{
			return setTopLeft(p_topAndLeft, p_topAndLeft, p_willKeepSize);
		}
		/*
			Sets the top left coordinates of the rectangle.
			If p_willKeepSize is true, the rectangle will only get moved, keeping its size.
		*/
		template<typename T>
		Rectangle<RectangleType>& setTopLeft(Point<T> const& p_position, bool p_willKeepSize = true)
		{
			return setTopLeft(p_position.x, p_position.y, p_willKeepSize);
		}
		/*
			Sets the top left coordinates of the rectangle.
			If p_willKeepSize is true, the rectangle will only get moved, keeping its size.
		*/
		Rectangle<RectangleType>& setTopLeft(RectangleType p_left, RectangleType p_top, bool p_willKeepSize = true)
		{
			if (p_willKeepSize)
			{
				right += p_left - left;
				bottom += p_top - top;
			}
			left = p_left;
			top = p_top;
			return *this;
		}
		/*
			Returns the top left coordinates of the rectangle.
		*/
		Point<RectangleType> getTopLeft() const
		{
			return { left, top };
		}

		//------------------------------

		/*
			Creates a copy of this rectangle, with a new top and right edge coordinate.
			If p_willKeepSize is true, the rectangle will only get moved, keeping its size.
		*/
		Rectangle<RectangleType> createCopyWithTopRight(RectangleType p_topAndRight, bool p_willKeepSize = true) const
		{
			return createCopyWithTopRight(p_topAndRight, p_topAndRight, p_willKeepSize);
		}
		/*
			Creates a copy of this rectangle, with a new top-right corner.
			If p_willKeepSize is true, the rectangle will only get moved, keeping its size.
		*/
		template<typename T>
		Rectangle<RectangleType> createCopyWithTopRight(Point<T> const& p_position, bool p_willKeepSize = true) const
		{
			return createCopyWithTopRight(p_position.x, p_position.y, p_willKeepSize);
		}
		/*
			Creates a copy of this rectangle, with a new top-right corner.
			If p_willKeepSize is true, the rectangle will only get moved, keeping its size.
		*/
		Rectangle<RectangleType> createCopyWithTopRight(RectangleType p_right, RectangleType p_top, bool p_willKeepSize = true) const
		{
			return {
				p_willKeepSize * (p_right - right) + left,
				p_top, p_right,
				p_willKeepSize * (p_top - top) + bottom
			};
		}
		/*
			Sets the same position for the top and right edge of the rectangle.
			If p_willKeepSize is true, the rectangle will only get moved, keeping its size.
		*/
		Rectangle<RectangleType>& setTopRight(RectangleType p_topAndRight, bool p_willKeepSize = true)
		{
			return setTopRight(p_topAndRight, p_topAndRight, p_willKeepSize);
		}
		/*
			Sets the top right coordinates of the rectangle.
			If p_willKeepSize is true, the rectangle will only get moved, keeping its size.
		*/
		template<typename T>
		Rectangle<RectangleType>& setTopRight(Point<T> const& p_position, bool p_willKeepSize = true)
		{
			return setTopRight(p_position.x, p_position.y, p_willKeepSize);
		}
		/*
			Sets the top right coordinates of the rectangle.
			If p_willKeepSize is true, the rectangle will only get moved, keeping its size.
		*/
		Rectangle<RectangleType>& setTopRight(RectangleType p_right, RectangleType p_top, bool p_willKeepSize = true)
		{
			if (p_willKeepSize)
			{
				left += p_right - right;
				bottom += p_top - top;
			}
			right = p_right;
			top = p_top;
			return *this;
		}
		/*
			Returns the top right coordinates of the rectangle.
		*/
		Point<RectangleType> getTopRight() const
		{
			return { right, top };
		}

		//------------------------------

		/*
			Creates a copy of this rectangle, with a new bottom and left edge coordinate.
			If p_willKeepSize is true, the rectangle will only get moved, keeping its size.
		*/
		Rectangle<RectangleType> createCopyWithBottomLeft(RectangleType p_bottomAndLeft, bool p_willKeepSize = true) const
		{
			return createCopyWithBottomLeft(p_bottomAndLeft, p_bottomAndLeft, p_willKeepSize);
		}
		/*
			Creates a copy of this rectangle, with a new bottom-left corner.
			If p_willKeepSize is true, the rectangle will only get moved, keeping its size.
		*/
		template<typename T>
		Rectangle<RectangleType> createCopyWithBottomLeft(Point<T> const& p_position, bool p_willKeepSize = true) const
		{
			return createCopyWithBottomLeft(p_position.x, p_position.y, p_willKeepSize);
		}
		/*
			Creates a copy of this rectangle, with a new bottom-left corner.
			If p_willKeepSize is true, the rectangle will only get moved, keeping its size.
		*/
		Rectangle<RectangleType> createCopyWithBottomLeft(RectangleType p_left, RectangleType p_bottom, bool p_willKeepSize = true) const
		{
			return {
				p_left,
				p_willKeepSize * (p_bottom - bottom) + top,
				(p_left - left) + right,
				p_bottom
			};
		}
		/*
			Sets the same position for the bottom and left edge of the rectangle.
			If p_willKeepSize is true, the rectangle will only get moved, keeping its size.
		*/
		Rectangle<RectangleType>& setBottomLeft(RectangleType p_bottomAndLeft, bool p_willKeepSize = true)
		{
			return setBottomLeft(p_bottomAndLeft, p_bottomAndLeft, p_willKeepSize);
		}
		/*
			Sets the bottom left coordinates of the rectangle.
			If p_willKeepSize is true, the rectangle will only get moved, keeping its size.
		*/
		template<typename T>
		Rectangle<RectangleType>& setBottomLeft(Point<T> const& p_position, bool p_willKeepSize = true)
		{
			return setBottomLeft(p_position.x, p_position.y, p_willKeepSize);
		}
		/*
			Sets the bottom left coordinates of the rectangle.
			If p_willKeepSize is true, the rectangle will only get moved, keeping its size.
		*/
		Rectangle<RectangleType>& setBottomLeft(RectangleType p_left, RectangleType p_bottom, bool p_willKeepSize = true)
		{
			if (p_willKeepSize)
			{
				right += p_left - left;
				top += p_bottom - bottom;
			}
			left = p_left;
			bottom = p_bottom;
			return *this;
		}
		/*
			Returns the bottom left coordinates of the rectangle.
		*/
		Point<RectangleType> getBottomLeft() const
		{
			return { left, bottom };
		}

		//------------------------------

		/*
			Creates a copy of this rectangle, with a new bottom and right edge coordinate.
			If p_willKeepSize is true, the rectangle will only get moved, keeping its size.
		*/
		Rectangle<RectangleType> createCopyWithBottomRight(RectangleType p_bottomAndRight, bool p_willKeepSize = true) const
		{
			return createCopyWithBottomRight(p_bottomAndRight, p_bottomAndRight, p_willKeepSize);
		}
		/*
			Creates a copy of this rectangle, with a new bottom-right corner.
			If p_willKeepSize is true, the rectangle will only get moved, keeping its size.
		*/
		template<typename T>
		Rectangle<RectangleType> createCopyWithBottomRight(Point<T> const& p_position, bool p_willKeepSize = true) const
		{
			return createCopyWithBottomRight(p_position.x, p_position.y, p_willKeepSize);
		}
		/*
			Creates a copy of this rectangle, with a new bottom-right corner.
			If p_willKeepSize is true, the rectangle will only get moved, keeping its size.
		*/
		Rectangle<RectangleType> createCopyWithBottomRight(RectangleType p_right, RectangleType p_bottom, bool p_willKeepSize = true) const
		{
			return {
				p_willKeepSize * (p_right - right) + left,
				p_willKeepSize * (p_bottom - bottom) + top,
				p_right, p_bottom
			};
		}
		/*
			Sets the same position for the bottom and right edge of the rectangle.
			If p_willKeepSize is true, the rectangle will only get moved, keeping its size.
		*/
		Rectangle<RectangleType>& setBottomRight(RectangleType p_bottomAndRight, bool p_willKeepSize = true)
		{
			return setBottomRight(p_bottomAndRight, p_bottomAndRight, p_willKeepSize);
		}
		/*
			Sets the bottom right coordinates of the rectangle.
			If p_willKeepSize is true, the rectangle will only get moved, keeping its size.
		*/
		template<typename T>
		Rectangle<RectangleType>& setBottomRight(Point<T> const& p_position, bool p_willKeepSize = true)
		{
			return setBottomRight(p_position.x, p_position.y, p_willKeepSize);
		}
		/*
			Sets the bottom right coordinates of the rectangle.
			If p_willKeepSize is true, the rectangle will only get moved, keeping its size.
		*/
		Rectangle<RectangleType>& setBottomRight(RectangleType p_right, RectangleType p_bottom, bool p_willKeepSize = true)
		{
			if (p_willKeepSize)
			{
				left += p_right - right;
				top += p_bottom - bottom;
			}
			right = p_right;
			bottom = p_bottom;
			return *this;
		}
		/*
			Returns the bottom right coordinates of the rectangle.
		*/
		Point<RectangleType> getBottomRight() const
		{
			return Point<RectangleType>(right, bottom);
		}

		//------------------------------

		/*
			Sets the left coordinate of the rectangle.
			If p_willKeepWidth is true, the right coordinate will be changed so that the width stays the same.
		*/
		Rectangle<RectangleType>& setLeft(RectangleType p_left, bool p_willKeepWidth = true)
		{
			if (p_willKeepWidth)
			{
				right += p_left - left;
			}
			left = p_left;
			return *this;
		}
		/*
			Sets the top coordinate of the rectangle.
			If p_willKeepHeight is true, the bottom coordinate will be changed so that the height stays the same.
		*/
		Rectangle<RectangleType>& setTop(RectangleType p_top, bool p_willKeepHeight = true)
		{
			if (p_willKeepHeight)
			{
				bottom += p_top - top;
			}
			top = p_top;
			return *this;
		}
		/*
			Sets the right coordinate of the rectangle.
			If p_willKeepWidth is true, the left coordinate will be changed so that the width stays the same.
		*/
		Rectangle<RectangleType>& setRight(RectangleType p_right, bool p_willKeepWidth = true)
		{
			if (p_willKeepWidth)
			{
				left += p_right - right;
			}
			right = p_right;
			return *this;
		}
		/*
			Sets the bottom coordinate of the rectangle.
			If p_willKeepWidth is true, the top coordinate will be changed so that the height stays the same.
		*/
		Rectangle<RectangleType>& setBottom(RectangleType p_bottom, bool p_willKeepHeight = true)
		{
			if (p_willKeepHeight)
			{
				top += p_bottom - bottom;
			}
			bottom = p_bottom;
			return *this;
		}

		//------------------------------

		/*
			Returns a copy of the rectangle where the coordinates are rounded in the directions that expand the rectangle.
		*/
		Rectangle<RectangleType> createCopyWithOutwardsRoundedCoordinates() const
		{
			return { floor(left), floor(top), ceil(right), ceil(bottom) };
		}
		/*
			Rounds the coordinates of the rectangle in the directions that expand the rectangle.
		*/
		Rectangle<RectangleType>& roundCoordinatesOutwards()
		{
			left = floor(left);
			top = floor(top);
			right = ceil(right);
			bottom = ceil(bottom);
			return *this;
		}

		//------------------------------

		/*
			Creates a copy of this rectangle, with a new center position for both the x-axis and the y-axis.
		*/
		template<typename T>
		Rectangle<RectangleType> createCopyWithCenter(T p_centerXY) const
		{
			return createCopyWithCenter(p_centerXY, p_centerXY);
		}
		/*
			Creates a copy of this rectangle, with a new center position.
		*/
		template<typename T>
		Rectangle<RectangleType> createCopyWithCenter(Point<T> const& p_position) const
		{
			return createCopyWithCenter(p_position.x, p_position.y);
		}
		/*
			Creates a copy of this rectangle, with a new center position.
		*/
		template<typename T0, typename T1>
		Rectangle<RectangleType> createCopyWithCenter(T0 p_centerX, T1 p_centerY) const
		{
			RectangleType offsetX = p_centerX - (left + right)/2;
			RectangleType offsetY = p_centerY - (top + bottom)/2;
			return { offsetX + left, offsetY + top, offsetX + right, offsetY + bottom };
		}
		/*
			Sets the same center coordinates of the rectangle for the x-axis and the y-axis.
		*/
		template<typename T>
		Rectangle<RectangleType>& setCenter(T p_centerXY)
		{
			return setCenter(p_centerXY, p_centerXY);
		}
		/*
			Sets the center coordinates of the rectangle by moving it.
		*/
		template<typename T>
		Rectangle<RectangleType>& setCenter(Point<T> const& p_position)
		{
			return setCenter(p_position.x, p_position.y);
		}
		/*
			Sets the center coordinates of the rectangle by moving it.
		*/
		template<typename T0, typename T1>
		Rectangle<RectangleType>& setCenter(T0 p_x, T1 p_y)
		{
			RectangleType halfWidth = (right - left) / 2;
			RectangleType halfHeight = (bottom - top) / 2;
			left = p_x - halfWidth;
			top = p_y - halfHeight;
			right = p_x + halfWidth;
			bottom = p_y + halfHeight;
			return *this;
		}
		/*
			Sets the horizontal center coordinate of the rectangle by moving it.
		*/
		template<typename T>
		Rectangle<RectangleType>& setCenterX(T p_x)
		{
			RectangleType halfWidth = (right - left) / 2;
			left = p_x - halfWidth;
			right = p_x + halfWidth;
			return *this;
		}
		/*
			Sets the vertical center coordinate of the rectangle by moving it.
		*/
		template<typename T>
		Rectangle<RectangleType>& setCenterY(T p_y)
		{
			RectangleType halfHeight = (bottom - top) / 2;
			top = p_y - halfHeight;
			bottom = p_y + halfHeight;
			return *this;
		}
		/*
			Returns the center coordinates of the rectangle.
		*/
		Point<RectangleType> getCenter() const
		{
			return { (left + right) / 2, (top + bottom) / 2 };
		}
		/*
			Returns the x-axis center coordinate of the rectangle.
		*/
		RectangleType getCenterX() const
		{
			return (left + right) / 2;
		}
		/*
			Returns the y-axis center coordinate of the rectangle.
		*/
		RectangleType getCenterY() const
		{
			return (top + bottom) / 2;
		}

		//------------------------------

		/*
			Moves the left and top coordinates of the rectangle without affecting the other two.
		*/
		template<typename T>
		Rectangle<RectangleType>& moveTopLeft(Point<T> const& p_offset)
		{
			return moveTopLeft(p_offset.x, p_offset.y);
		}
		/*
			Moves the left and top coordinates of the rectangle without affecting the other two.
		*/
		Rectangle<RectangleType>& moveTopLeft(RectangleType p_offsetX, RectangleType p_offsetY)
		{
			left += p_offsetX;
			top += p_offsetY;
			return *this;
		}

		/*
			Moves the right and top coordinates of the rectangle without affecting the other two.
		*/
		template<typename T>
		Rectangle<RectangleType>& moveTopRight(Point<T> const& p_offset)
		{
			return moveTopRight(p_offset.x, p_offset.y);
		}
		/*
			Moves the right and top coordinates of the rectangle without affecting the other two.
		*/
		Rectangle<RectangleType>& moveTopRight(RectangleType p_offsetX, RectangleType p_offsetY)
		{
			right += p_offsetX;
			top += p_offsetY;
			return *this;
		}

		/*
			Moves the left and bottom coordinates of the rectangle without affecting the other two.
		*/
		template<typename T>
		Rectangle<RectangleType>& moveBottomLeft(Point<T> const& p_offset)
		{
			return moveBottomLeft(p_offset.x, p_offset.y);
		}
		/*
			Moves the left and bottom coordinates of the rectangle without affecting the other two.
		*/
		Rectangle<RectangleType>& moveBottomLeft(RectangleType p_offsetX, RectangleType p_offsetY)
		{
			left += p_offsetX;
			bottom += p_offsetY;
			return *this;
		}

		/*
			Moves the right and bottom coordinates of the rectangle without affecting the other two.
		*/
		template<typename T>
		Rectangle<RectangleType>& moveBottomRight(Point<T> const& p_offset)
		{
			return moveBottomRight(p_offset.x, p_offset.y);
		}
		/*
			Moves the right and bottom coordinates of the rectangle without affecting the other two.
		*/
		Rectangle<RectangleType>& moveBottomRight(RectangleType p_offsetX, RectangleType p_offsetY)
		{
			right += p_offsetX;
			bottom += p_offsetY;
			return *this;
		}

		//------------------------------

		/*
			Creates a copy of this rectangle, offseted by an amount.
		*/
		template<typename T>
		Rectangle<RectangleType> createMovedCopy(Point<T> const& p_offset) const
		{
			return createMovedCopy(p_offset.x, p_offset.y);
		}
		/*
			Creates a copy of this rectangle, offseted by an amount.
		*/
		Rectangle<RectangleType> createMovedCopy(RectangleType p_offsetX, RectangleType p_offsetY) const
		{
			return { left + p_offsetX, top + p_offsetY, right + p_offsetX, bottom + p_offsetY };
		}
		/*
			Does the same as the += operator, offsets the whole rectangle.
		*/
		template<typename T>
		Rectangle<RectangleType>& move(Point<T> const& p_offset)
		{
			return move(p_offset.x, p_offset.y);
		}
		/*
			Does the same as the += operator, offsets the whole rectangle.
		*/
		Rectangle<RectangleType>& move(RectangleType p_offsetX, RectangleType p_offsetY)
		{
			left += p_offsetX;
			right += p_offsetX;
			top += p_offsetY;
			bottom += p_offsetY;
			return *this;
		}
		/*
			Offsets the left and right coordinates by an amount.
		*/
		Rectangle<RectangleType>& moveX(RectangleType p_offsetX)
		{
			left += p_offsetX;
			right += p_offsetX;
			return *this;
		}
		/*
			Offsets the top and bottom coordinates by an amount.
		*/
		Rectangle<RectangleType>& moveY(RectangleType p_offsetY)
		{
			top += p_offsetY;
			bottom += p_offsetY;
			return *this;
		}

		//------------------------------

		/*
			Sets the width and height of the rectangle, changing only the right and bottom coordinates.
		*/
		template<typename T>
		Rectangle<RectangleType>& setSize(Point<T> const& p_size)
		{
			return setSize(p_size.x, p_size.y);
		}
		/*
			Sets the width and height of the rectangle, changing only the right and bottom coordinates.
		*/
		Rectangle<RectangleType>& setSize(RectangleType p_width, RectangleType p_height)
		{
			right = left + p_width;
			bottom = top + p_height;
			return *this;
		}
		/*
			Returns a point representing the size of the rectangle, where the x component is width and y is height.
		*/
		Point<RectangleType> getSize() const
		{
			return Point<RectangleType>(right - left, bottom - top);
		}

		/*
			Sets the width of the rectangle, changing only the right coordinate.
		*/
		Rectangle<RectangleType>& setWidth(RectangleType p_width)
		{
			right = left + max(RectangleType(0), p_width);
			return *this;
		}
		/*
			Returns the distance between right and left coordinates of the rectangle.
		*/
		RectangleType getWidth() const
		{
			return right - left;
		}

		/*
			Sets the height of the rectangle, changing only the bottom coordinate.
		*/
		Rectangle<RectangleType>& setHeight(RectangleType p_height)
		{
			bottom = top + max(RectangleType(0), p_height);
			return *this;
		}
		/*
			Returns the distance between bottom and top coordinates of the rectangle.
		*/
		RectangleType getHeight() const
		{
			return bottom - top;
		}

		//------------------------------

		/*
			Returns a new copy of this rectangle, that is clipped to fit into the parameter rectangle.
		*/
		template<typename T>
		Rectangle<RectangleType> createBoundedCopy(Rectangle<T> const& p_bounds) const
		{
			return createBoundedCopy(p_bounds.left, p_bounds.top, p_bounds.right, p_bounds.bottom);
		}
		/*
			Returns a new copy of this rectangle, that is clipped to fit into the parameter rectangle.
		*/
		Rectangle<RectangleType> createBoundedCopy(RectangleType p_left, RectangleType p_top, RectangleType p_right, RectangleType p_bottom) const
		{
			return {
				constrain(left, p_left, p_right),
				constrain(top, p_top, p_bottom),
				constrain(right, p_left, p_right),
				constrain(bottom, p_top, p_bottom)
			};
		}

		/*
			Clips this rectangle to fit into the parameter rectangle.
		*/
		template<typename T>
		Rectangle<RectangleType>& bound(Rectangle<T> const& p_bounds)
		{
			return bound(p_bounds.left, p_bounds.top, p_bounds.right, p_bounds.bottom);
		}
		/*
			Clips this rectangle to fit into the parameter rectangle edge coordinates.
		*/
		Rectangle<RectangleType>& bound(RectangleType p_left, RectangleType p_top, RectangleType p_right, RectangleType p_bottom)
		{
			left = constrain(left, p_left, p_right);
			top = constrain(top, p_top, p_bottom);
			right = constrain(right, p_left, p_right);
			bottom = constrain(bottom, p_top, p_bottom);

			return *this;
		}

		//------------------------------

		/*
			Returns a copy of this rectangle that is extended so that it contains the parameter rectangle.
		*/
		template<typename T>
		Rectangle<RectangleType> createContainedCopy(Rectangle<T> const& p_rectangle) const
		{
			return createContainedCopy(p_rectangle.left, p_rectangle.top, p_rectangle.right, p_rectangle.bottom);
		}
		/*
			Returns a copy of this rectangle that is extended so that it contains the parameter rectangle edge coordinates.
		*/
		Rectangle<RectangleType> createContainedCopy(RectangleType p_left, RectangleType p_top, RectangleType p_right, RectangleType p_bottom) const
		{
			return {
				min(left, p_left),
				min(top, p_top),
				max(right, p_right),
				max(bottom, p_bottom)
			};
		}

		/*
			Extends the rectangle so that it contains the parameter rectangle.
		*/
		template<typename T>
		Rectangle<RectangleType>& contain(Rectangle<T> const& p_rectangle)
		{
			return contain(p_rectangle.left, p_rectangle.top, p_rectangle.right, p_rectangle.bottom);
		}

		/*
			Extends the rectangle so that it contains the parameter rectangle edge coordinates.
		*/
		Rectangle<RectangleType>& contain(RectangleType p_left, RectangleType p_top, RectangleType p_right, RectangleType p_bottom)
		{
			if (p_left < left)
				left = p_left;
			if (p_top < top)
				top = p_top;
			if (p_right > right)
				right = p_right;
			if (p_bottom > bottom)
				bottom = p_bottom;

			return *this;
		}

		//------------------------------

		/*
			Returns whether a point lies within this rectangle.
		*/
		template<typename T0, typename T1>
		bool getIsContaining(T0 p_x, T1 p_y) const
		{
			return p_x >= left && p_x < right
				&& p_y >= top && p_y < bottom;
		}
		/*
			Returns whether a point lies within this rectangle.
		*/
		template<typename T>
		bool getIsContaining(Point<T> const& p_point) const
		{
			return getIsContaining(p_point.x, p_point.y);
		}

		/*
			Returns whether another rectangle is fully inside this rectangle.
		*/
		template<typename T0, typename T1, typename T2, typename T3>
		bool getIsContaining(T0 p_left, T1 p_top, T2 p_right, T3 p_bottom) const
		{
			return p_left >= left && p_right < right
				&& p_top >= top && p_bottom < bottom;
		}
		/*
			Returns whether another rectangle is fully inside this rectangle.
		*/
		template<typename T>
		bool getIsContaining(Rectangle<T> const& p_rectangle) const
		{
			return getIsContaining(p_rectangle.left, p_rectangle.top, p_rectangle.right, p_rectangle.bottom);
		}
		/*
			Returns whether a protected rectangle is fully inside this rectangle.
		*/
		bool getIsContaining(ProtectedRectangle* p_protectedRectangle) const;

		/*
			Returns whether this rectangle intersects/overlaps/touches another rectangle.
		*/
		template<typename T0, typename T1, typename T2, typename T3>
		bool getIsIntersecting(T0 p_left, T1 p_top, T2 p_right, T3 p_bottom) const
		{
			return p_right >= left && p_bottom >= top
				&& p_left <= right && p_top <= bottom;
		}
		/*
			Returns whether this rectangle intersects/overlaps/touches another rectangle.
		*/
		template<typename T>
		bool getIsIntersecting(Rectangle<T> const& p_rectangle) const
		{
			return getIsIntersecting(p_rectangle.left, p_rectangle.top, p_rectangle.right, p_rectangle.bottom);
		}
		/*
			Returns whether this rectangle intersects/overlaps/touches a protected rectangle.
		*/
		bool getIsIntersecting(ProtectedRectangle* p_protectedRectangle) const;
	};

	// It would be useless and too much job to make ProtectedRectangle templated... floats are pretty nice anyways

	/*
		An abstract class for objects that have 2d bounds for which changes by the user of the object can be responded to.
	*/
	class ProtectedRectangle
	{
	protected:
		Rectangle<> m_bounds;

		virtual void handleProtectedRectangleChange(Rectangle<> const& p_oldRectangle) { }

	public:
		ProtectedRectangle() = default;
		explicit ProtectedRectangle(Rectangle<> const& p_bounds) : m_bounds(p_bounds) { }
		explicit ProtectedRectangle(Rectangle<>&& p_bounds) : m_bounds(p_bounds) { }

		virtual void setBounds(float p_left, float p_top, float p_right, float p_bottom)
		{
			auto oldRectangle = m_bounds;
			m_bounds.set(p_left, p_top, p_right, p_bottom);
			handleProtectedRectangleChange(oldRectangle);
		}
		virtual void setBounds(Rectangle<> const& p_rectangle)
		{
			setBounds(p_rectangle.left, p_rectangle.top, p_rectangle.right, p_rectangle.bottom);
		}
		virtual void setBounds(Point<> const& p_position, Point<> const& p_size)
		{
			setBounds(p_position.x, p_position.y, p_position.x + p_size.x, p_position.y + p_size.y);
		}
		virtual Rectangle<> const& getBounds() const
		{
			return m_bounds;
		}

		//------------------------------

		virtual void move(float p_offsetX, float p_offsetY)
		{
			auto oldRectangle = m_bounds;
			m_bounds.move(p_offsetX, p_offsetY);
			handleProtectedRectangleChange(oldRectangle);
		}
		virtual void move(Point<> const& p_offset)
		{
			move(p_offset.x, p_offset.y);
		}
		virtual void moveX(float p_offsetX)
		{
			auto oldRectangle = m_bounds;
			m_bounds.moveX(p_offsetX);
			handleProtectedRectangleChange(oldRectangle);
		}
		virtual void moveY(float p_offsetY)
		{
			auto oldRectangle = m_bounds;
			m_bounds.moveY(p_offsetY);
			handleProtectedRectangleChange(oldRectangle);
		}

		//------------------------------

		virtual void setTopLeft(float p_left, float p_top, bool p_willKeepSize = true)
		{
			auto oldRectangle = m_bounds;
			m_bounds.setTopLeft(p_left, p_top, p_willKeepSize);
			handleProtectedRectangleChange(oldRectangle);
		}
		virtual void setTopLeft(float p_topAndLeft, bool p_willKeepSize = true)
		{
			setTopLeft(p_topAndLeft, p_topAndLeft, p_willKeepSize);
		}
		virtual void setTopLeft(Point<> const& p_position, bool p_willKeepSize = true)
		{
			setTopLeft(p_position.x, p_position.y, p_willKeepSize);
		}
		virtual Point<> getTopLeft() const
		{
			return m_bounds.getTopLeft();
		}

		virtual void setTopRight(float p_right, float p_top, bool p_willKeepSize = true)
		{
			auto oldRectangle = m_bounds;
			m_bounds.setTopRight(p_right, p_top, p_willKeepSize);
			handleProtectedRectangleChange(oldRectangle);
		}
		virtual void setTopRight(float p_topAndRight, bool p_willKeepSize = true)
		{
			setTopRight(p_topAndRight, p_topAndRight, p_willKeepSize);
		}
		virtual void setTopRight(Point<> const& p_topRight, bool p_willKeepSize = true)
		{
			setTopRight(p_topRight.x, p_topRight.y, p_willKeepSize);
		}
		virtual Point<> getTopRight() const
		{
			return m_bounds.getTopRight();
		}

		virtual void setBottomLeft(float p_left, float p_bottom, bool p_willKeepSize = true)
		{
			auto oldRectangle = m_bounds;
			m_bounds.setBottomLeft(p_left, p_bottom, p_willKeepSize);
			handleProtectedRectangleChange(oldRectangle);
		}
		virtual void setBottomLeft(float p_bottomAndLeft, bool p_willKeepSize = true)
		{
			setBottomLeft(p_bottomAndLeft, p_bottomAndLeft, p_willKeepSize);
		}
		virtual void setBottomLeft(Point<> const& p_bottomLeft, bool p_willKeepSize = true)
		{
			setBottomLeft(p_bottomLeft.x, p_bottomLeft.y, p_willKeepSize);
		}
		virtual Point<> getBottomLeft() const
		{
			return m_bounds.getBottomLeft();
		}

		virtual void setBottomRight(float p_right, float p_bottom, bool p_willKeepSize = true)
		{
			auto oldRectangle = m_bounds;
			m_bounds.setBottomRight(p_right, p_bottom, p_willKeepSize);
			handleProtectedRectangleChange(oldRectangle);
		}
		virtual void setBottomRight(float p_bottomAndRight, bool p_willKeepSize = true)
		{
			setBottomRight(p_bottomAndRight, p_bottomAndRight, p_willKeepSize);
		}
		virtual void setBottomRight(Point<> const& p_bottomRight, bool p_willKeepSize = true)
		{
			setBottomRight(p_bottomRight.x, p_bottomRight.y, p_willKeepSize);
		}
		virtual Point<> getBottomRight() const
		{
			return m_bounds.getBottomRight();
		}

		//------------------------------

		virtual void setCenter(float p_x, float p_y)
		{
			auto oldRectangle = m_bounds;
			m_bounds.setCenter(p_x, p_y);
			handleProtectedRectangleChange(oldRectangle);
		}
		virtual void setCenter(float p_centerXY)
		{
			setCenter(p_centerXY, p_centerXY);
		}
		virtual void setCenter(Point<> const& p_position)
		{
			setCenter(p_position.x, p_position.y);
		}
		virtual void setCenterX(float p_x)
		{
			auto oldRectangle = m_bounds;
			m_bounds.setCenterX(p_x);
			handleProtectedRectangleChange(oldRectangle);
		}
		virtual void setCenterY(float p_y)
		{
			auto oldRectangle = m_bounds;
			m_bounds.setCenterY(p_y);
			handleProtectedRectangleChange(oldRectangle);
		}

		virtual Point<> getCenter() const
		{
			return m_bounds.getCenter();
		}
		virtual float getCenterX() const
		{
			return m_bounds.getCenterX();
		}
		virtual float getCenterY() const
		{
			return m_bounds.getCenterY();
		}

		//------------------------------

		virtual void setLeft(float p_left, bool p_willKeepWidth = true)
		{
			auto oldRectangle = m_bounds;
			m_bounds.setLeft(p_left, p_willKeepWidth);
			handleProtectedRectangleChange(oldRectangle);
		}
		virtual float getLeft() const
		{
			return m_bounds.left;
		}

		virtual void setTop(float p_top, bool p_willKeepHeight = true)
		{
			auto oldRectangle = m_bounds;
			m_bounds.setTop(p_top, p_willKeepHeight);
			handleProtectedRectangleChange(oldRectangle);
		}
		virtual float getTop() const
		{
			return m_bounds.top;
		}

		virtual void setRight(float p_right, bool p_willKeepWidth = true)
		{
			auto oldRectangle = m_bounds;
			m_bounds.setRight(p_right, p_willKeepWidth);
			handleProtectedRectangleChange(oldRectangle);
		}
		virtual float getRight() const
		{
			return m_bounds.right;
		}

		virtual void setBottom(float p_bottom, bool p_willKeepHeight = true)
		{
			auto oldRectangle = m_bounds;
			m_bounds.setBottom(p_bottom, p_willKeepHeight);
			handleProtectedRectangleChange(oldRectangle);
		}
		virtual float getBottom() const
		{
			return m_bounds.bottom;
		}

		//------------------------------

		virtual void setWidth(float p_width)
		{
			auto oldRectangle = m_bounds;
			m_bounds.setWidth(p_width);
			handleProtectedRectangleChange(oldRectangle);
		}
		virtual float getWidth() const
		{
			return m_bounds.getWidth();
		}

		virtual void setHeight(float p_height)
		{
			auto oldRectangle = m_bounds;
			m_bounds.setHeight(p_height);
			handleProtectedRectangleChange(oldRectangle);
		}
		virtual float getHeight() const
		{
			return m_bounds.getHeight();
		}

		virtual void setSize(float p_width, float p_height)
		{
			auto oldRectangle = m_bounds;
			m_bounds.setSize(p_width, p_height);
			handleProtectedRectangleChange(oldRectangle);
		}
		virtual void setSize(Point<> const& p_size)
		{
			setSize(p_size.x, p_size.y);
		}
		virtual Point<> getSize() const
		{
			return m_bounds.getSize();
		}

		//------------------------------

		virtual bool getIsIntersecting(float p_left, float p_top, float p_right, float p_bottom) const
		{
			return m_bounds.getIsIntersecting(p_left, p_top, p_right, p_bottom);
		}
		virtual bool getIsIntersecting(Rectangle<> const& p_rectangle) const
		{
			return getIsIntersecting(p_rectangle.left, p_rectangle.top, p_rectangle.right, p_rectangle.bottom);
		}
		virtual bool getIsIntersecting(ProtectedRectangle* p_rectangle) const
		{
			return getIsIntersecting(p_rectangle->getLeft(), p_rectangle->getTop(), p_rectangle->getRight(), p_rectangle->getBottom());
		}

		virtual bool getIsContaining(float p_left, float p_top, float p_right, float p_bottom) const
		{
			return m_bounds.getIsContaining(p_left, p_top, p_right, p_bottom);
		}
		virtual bool getIsContaining(Rectangle<> const& p_rectangle) const
		{
			return getIsContaining(p_rectangle.left, p_rectangle.top, p_rectangle.right, p_rectangle.bottom);
		}
		virtual bool getIsContaining(ProtectedRectangle* p_rectangle) const
		{
			return getIsContaining(p_rectangle->getLeft(), p_rectangle->getTop(), p_rectangle->getRight(), p_rectangle->getBottom());
		}

		virtual bool getIsContaining(float p_x, float p_y) const
		{
			return m_bounds.getIsContaining(p_x, p_y);
		}
		virtual bool getIsContaining(Point<> const& p_point) const
		{
			return getIsContaining(p_point.x, p_point.y);
		}
	};

	//------------------------------

	enum class RectangleCornerType
	{
		Round,
		Cut
	};
	class RectangleCorners
	{
	public:
		RectangleCornerType topLeftType;
		RectangleCornerType topRightType;
		RectangleCornerType bottomLeftType;
		RectangleCornerType bottomRightType;

		float topLeftSizeX;
		float topLeftSizeY;

		float topRightSizeX;
		float topRightSizeY;

		float bottomLeftSizeX;
		float bottomLeftSizeY;

		float bottomRightSizeX;
		float bottomRightSizeY;

		RectangleCorners() :
			topLeftSizeX{ 0.f }, topLeftSizeY{ 0.f }, topRightSizeX{ 0.f }, topRightSizeY{ 0.f },
			bottomLeftSizeX{ 0.f }, bottomLeftSizeY{ 0.f }, bottomRightSizeX{ 0.f }, bottomRightSizeY{ 0.f },
			topLeftType{ RectangleCornerType::Round }, topRightType{ RectangleCornerType::Round },
			bottomLeftType{ RectangleCornerType::Round }, bottomRightType{ RectangleCornerType::Round }
		{
		}
		explicit RectangleCorners(float p_cornerSize, RectangleCornerType p_cornerType = RectangleCornerType::Round) :
			topLeftSizeX{ p_cornerSize }, topLeftSizeY{ p_cornerSize },
			topRightSizeX{ p_cornerSize }, topRightSizeY{ p_cornerSize },
			bottomLeftSizeX{ p_cornerSize }, bottomLeftSizeY{ p_cornerSize },
			bottomRightSizeX{ p_cornerSize }, bottomRightSizeY{ p_cornerSize },
			topLeftType{ p_cornerType }, topRightType{ p_cornerType },
			bottomLeftType{ p_cornerType }, bottomRightType{ p_cornerType }
		{
		}
		RectangleCorners(float p_cornerSizeX, float p_cornerSizeY, RectangleCornerType p_cornerType = RectangleCornerType::Cut) :
			topLeftSizeX{ p_cornerSizeX }, topLeftSizeY{ p_cornerSizeY },
			topRightSizeX{ p_cornerSizeX }, topRightSizeY{ p_cornerSizeY },
			bottomLeftSizeX{ p_cornerSizeX }, bottomLeftSizeY{ p_cornerSizeY },
			bottomRightSizeX{ p_cornerSizeX }, bottomRightSizeY{ p_cornerSizeY },
			topLeftType{ p_cornerType }, topRightType{ p_cornerType },
			bottomLeftType{ p_cornerType }, bottomRightType{ p_cornerType }
		{
		}

		RectangleCorners(float p_topLeftSize, float p_topRightSize, float p_bottomLeftSize, float p_bottomRightSize, RectangleCornerType p_cornerType = RectangleCornerType::Round) :
			topLeftSizeX{ p_topLeftSize }, topLeftSizeY{ p_topLeftSize },
			topRightSizeX{ p_topRightSize }, topRightSizeY{ p_topRightSize },
			bottomLeftSizeX{ p_bottomLeftSize }, bottomLeftSizeY{ p_bottomLeftSize },
			bottomRightSizeX{ p_bottomRightSize }, bottomRightSizeY{ p_bottomRightSize },
			topLeftType{ p_cornerType }, topRightType{ p_cornerType },
			bottomLeftType{ p_cornerType }, bottomRightType{ p_cornerType }
		{
		}
	};

	//------------------------------

	/*
		Cubic bezier animation easing.
		Try out this, can be useful for making your easing curves:
		http://bjornsundin.com/projects/cubic-bezier-easing

		Ease in example:
		Easing(0.7, 0, 1, 1).easeValue(x)
		Ease out example:
		Easing(0, 0, 0.3, 1).easeValue(x)
		See the constructors and easeValue() for more info.

		Storing Easing objects in a Theme can be a good idea because you can use the same easings within your whole
		application, or different parts of it.
	*/
	struct Easing
	{
		float x0, y0, x1, y1;

		//------------------------------

		Easing() : x0{ 0.f }, y0{ 0.f }, x1{ 1.f }, y1{ 1.f } { }
		Easing(Easing const& p_easing)
		{
			*this = p_easing;
		}
		Easing(Easing&& p_easing) noexcept
		{
			*this = p_easing;
		}
		/*
			Initializes the control points of the bezier curve easing.
			The parameters are the coordinates of the first and second control points, respectively.
		*/
		Easing(float p_x0, float p_y0, float p_x1, float p_y1) :
			x0{ p_x0 }, y0{ p_y0 }, x1{ p_x1 }, y1{ p_y1 }
		{ }
		/*
			Initializes the control points of the bezier curve easing.
			The parameters are the coordinates of the first and second control points, respectively.
		*/
		Easing(double p_x0, double p_y0, double p_x1, double p_y1) :
			x0{ (float)p_x0 }, y0{ (float)p_y0 }, x1{ (float)p_x1 }, y1{ (float)p_y1 }
		{ }

		Easing& operator=(Easing const& p_easing)
		{
			x0 = p_easing.x0;
			y0 = p_easing.y0;
			x1 = p_easing.x1;
			y1 = p_easing.y1;
			return *this;
		}
		Easing& operator=(Easing&& p_easing) noexcept
		{
			x0 = p_easing.x0;
			y0 = p_easing.y0;
			x1 = p_easing.x1;
			y1 = p_easing.y1;
			return *this;
		}

		//------------------------------

		bool operator==(Easing const& p_easing) const
		{
			return x0 == p_easing.x0 && y0 == p_easing.y0 && x1 == p_easing.x1 && y1 == p_easing.y1;
		}
		bool operator!=(Easing const& p_easing) const
		{
			return x0 != p_easing.x0 || y0 != p_easing.y0 || x1 != p_easing.x1 || y1 != p_easing.y1;
		}

		//------------------------------

		/*
			Transforms a normalized value according to a cubic bezier curve.
			(p_x0, p_y0) is the first control point and (p_x1, p_y1) is the second one.
			p_precision is the maximum amount of error in the output value.

			It calculates a quick newton's method estimation since the cubic bezier curve is defined as a calculation of points;
			f(t) = (x, y) where 0 <= t <= 1, and we want to ease over x (p_value is x) and not t. This why we have a precision parameter.
		*/
		static float easeValue(float p_x0, float p_y0, float p_x1, float p_y1, float p_value, float p_precision = 0.005f)
		{

			if (p_value <= 0.00001f)
			{
				return 0.f;
			}
			if (p_value >= 0.99999f)
			{
				return 1.f;
			}

			float t = p_value < 0.5f ? 0.25f : 0.75f;

			/*
				f(x) = 3*t*(1-t)*(1-t)*x0 + 3*t*t*(1-t)*x1 + t*t*t

				f'(x) = x0*(3 - 12*t + 9*t*t) + x1*(6*t - 9*t*t) + 3*t*t
				      = x0*9*(t - 1)*(t - 1/3) + t*(x1*(6 - 9*t) + 3*t)
			*/

			constexpr float ONE_THIRD = 1.f / 3.f;

			float error = 1;
			while (std::abs(error) > p_precision)
			{
				error = p_value - t*((1.f - t)*(3.f*(1.f - t)*p_x0 + 3.f*t*p_x1) + t*t);
				//t += error / (p_x0 * (3.f - 12.f * t + 9.f * t * t) + p_x1 * (6.f * t - 9.f * t * t) + 3.f * t * t);
				t += error / (p_x0*9.f*(t - 1.f)*(t - ONE_THIRD) + t*(p_x1*(6.f - 9.f*t) + 3.f*t));
			}

			return t * ((1.f - t)*(3.f*(1.f - t)*p_y0 + 3.f*t*p_y1) + t*t);
		}
		/*
			Transforms a normalized value according to a cubic bezier curve.
			p_precision is the maximum amount of error in the output value.

			It calculates a quick newton's method estimation since the cubic bezier curve is defined as a calculation of points;
			f(t) = (x, y) where 0 <= t <= 1, and we want to ease over x (p_value is x) and not t. This why we have a precision parameter.
		*/
		float easeValue(float p_value, float p_precision = 0.005f) const
		{
			return easeValue(x0, y0, x1, y1, p_value, p_precision);
		}
		/*
			Transforms a normalized value according to the inverse of this cubic bezier curve,
			so that easeValueInverse(easeValue(x)) = x (approximately)
			p_precision is the maximum amount of error in the output value.
		*/
		float easeValueInverse(float p_value, float p_precision = 0.005f) const
		{
			return easeValue(y0, x0, y1, x1, p_value, p_precision);
		}
	};

	class View;

	/*
		Class used for making animations.
		To make an animation, call View::createAnimation from a view.
		It is then cleaned up when the view destroys.
	*/
	class Animation : public ReferenceCounted
	{
	private:
		bool m_isReversed = false;
	public:
		void setIsReversed(bool p_isReversed)
		{
			if (p_isReversed != m_isReversed)
			{
				float value = m_easing.easeValue(std::chrono::duration<float, std::milli>{std::chrono::steady_clock::now() - m_startTime}.count() / m_milliseconds, m_easingPrecision);
				m_startTime = std::chrono::steady_clock::now() - std::chrono::steady_clock::duration{ uint64(m_easing.easeValueInverse(1.f - value) * m_milliseconds * 1'000'000) };
				m_isReversed = p_isReversed;
			}
		}
		bool getIsReversed()
		{
			return m_isReversed;
		}

	private:
		bool m_isDone = true;
	public:
		bool getIsDone()
		{
			return m_isDone;
		}

	private:
		float m_milliseconds;
	public:
		void setDuration(float p_milliseconds)
		{
			m_milliseconds = p_milliseconds;
		}
		/*
			Returns the duration of the animation in milliseconds.
		*/
		float getDuration()
		{
			return m_milliseconds;
		}
		/*
			Sets the duration of the animation in any type from the standard chrono library.
			Example:
				animation.setDuration(1min/5); // Minutes
				animation.setDuration(2s); // Seconds
				animation.setDuration(400ms); // Milliseconds
		*/
		template<typename DurationType, typename DurationPeriod>
		void setDuration(std::chrono::duration<DurationType, DurationPeriod> const& p_duration)
		{
			m_milliseconds = std::chrono::duration_cast<std::chrono::duration<float, std::milli>>(p_duration).count();
		}
		/*
			Returns the duration of the animation in any duration type from the standard chrono library.
			Example:
				auto seconds = animation.getDuration<std::chrono::seconds>();
		*/
		template<typename DurationType>
		DurationType getDuration()
		{
			return std::chrono::duration_cast<DurationType>(std::chrono::duration<float, std::milli>{ m_milliseconds });
		}

	private:
		Easing m_easing;
	public:
		void setEasing(Easing const& p_easing)
		{
			m_easing = p_easing;
		}
		Easing getEasing()
		{
			return m_easing;
		}

	private:
		float m_easingPrecision = 0.005f;
	public:
		void setEasingPrecision(float p_easingPrecision)
		{
			m_easingPrecision = p_easingPrecision;
		}
		float getEasingPrecision()
		{
			return m_easingPrecision;
		}

	private:
		View* m_view;
		bool m_isInUpdateQueue = false;
		void queueUpdate();

		bool m_areUpdatesCancelled = false;
		void update()
		{
			if (m_areUpdatesCancelled)
			{
				m_isInUpdateQueue = false;
				return;
			}
			float value = m_easing.easeValue(std::chrono::duration<float, std::milli>{std::chrono::steady_clock::now() - m_startTime}.count() / m_milliseconds, m_easingPrecision);
			if (value >= 1.f)
			{
				m_isDone = true;
				value = 1.f;
			}
			if (m_isReversed)
			{
				value = 1.f - value;
			}

			updateListeners(value);

			m_isInUpdateQueue = false;
			if (!m_isDone)
			{
				queueUpdate();
			}
		}
		void cancelAllUpdates()
		{
			m_areUpdatesCancelled = true;
		}

	public:
		/*
			Listener signature:
				void(float p_value)
			p_value is between 0 and 1.
			At first the animation goes forward, but if you call reverse() the direction is switched.
		*/
		EventListeners<void(float)> updateListeners;

	private:
		bool m_isPaused = false;
		std::chrono::steady_clock::time_point m_startTime;
		std::chrono::steady_clock::time_point m_pauseTime;
	public:
		void play(bool p_isReversed)
		{
			setIsReversed(p_isReversed);
			if (m_isPaused)
			{
				m_startTime += std::chrono::steady_clock::now() - m_pauseTime;
			}
			else if (m_isDone)
			{
				m_startTime = std::chrono::steady_clock::now();
			}
			else return;
			m_isDone = false;
			queueUpdate();
		}
		void play()
		{
			play(m_isReversed);
		}
		/*
			If the animation is reversed then the animation value will start at 1 if p_startProgress is 0.
		*/
		void play(float p_startProgress)
		{
			m_isDone = false;
			if (m_isReversed)
			{
				m_startTime = std::chrono::steady_clock::now() - std::chrono::steady_clock::duration{ uint64((1.f - p_startProgress) * m_milliseconds * 1'000'000) };
			}
			else
			{
				m_startTime = std::chrono::steady_clock::now() - std::chrono::steady_clock::duration{ uint64(p_startProgress * m_milliseconds * 1'000'000) };
			}
		}
		void pause()
		{
			m_isPaused = true;
			m_isDone = true;
		}
		void stop()
		{
			m_isPaused = false;
			m_isDone = true;
		}
		void replay()
		{
			stop();
			play();
		}

	private:
		friend class Gui;
		friend class View;

		Animation(View* p_view, Easing const& p_easing, float p_milliseconds) :
			m_view{ p_view },
			m_easing{ p_easing },
			m_milliseconds{ p_milliseconds }
		{
		}
<<<<<<< HEAD
=======
		template<typename DurationType, typename DurationPeriod>
		Animation(View* p_view, Easing const& p_easing, std::chrono::duration<DurationType, DurationPeriod> const& p_duration) :
			Animation{ p_view, p_easing, std::chrono::duration_cast<std::chrono::duration<float, std::milli>>(p_duration).count() }
		{
		}
>>>>>>> 40ce1e01
	};

	//------------------------------
	// Color stuff

	/*
		ARGB formatted 32-bit packed color, where every channel has 8 bits.
	*/
	using colorInt = uint32;

	inline uint8 getRedChannel(colorInt p_color)
	{
		return p_color >> 16 & 0xff;
	}
	inline uint8 getGreenChannel(colorInt p_color)
	{
		return p_color >> 8 & 0xff;
	}
	inline uint8 getBlueChannel(colorInt p_color)
	{
		return p_color & 0xff;
	}
	inline uint8 getAlphaChannel(colorInt p_color)
	{
		return p_color >> 24 & 0xff;
	}

	/*
		Object representing a color. A Color object stores the channels as 32-bit floats with a range of [0, 1].
		This means that a Color object is 4 times as big as a packed 32-bit color.
	*/
	class Color
	{
	public:
		float red;
		float green;
		float blue;
		float alpha;

		//------------------------------

		Color() :
			red(0.f), green(0.f), blue(0.f), alpha(1.f)
		{ }
		/*
			The channels are floats in the range [0, 1].
		*/
		Color(float p_red, float p_green, float p_blue, float p_alpha = 1.f) :
			red(constrain(p_red)), green(constrain(p_green)), blue(constrain(p_blue)), alpha(constrain(p_alpha))
		{ }
		/*
			The channels are doubles in the range [0, 1].
		*/
		Color(double p_red, double p_green, double p_blue, double p_alpha = 1.f) :
			red(constrain(p_red)), green(constrain(p_green)), blue(constrain(p_blue)), alpha(constrain(p_alpha))
		{ }
		/*
			The channels are in the range [0, 255]
		*/
		Color(uint8 p_red, uint8 p_green, uint8 p_blue, uint8 p_alpha = (uint8)255) :
			red(float(p_red) / 255.f), green(float(p_green) / 255.f), blue(float(p_blue) / 255.f), alpha(float(p_alpha) / 255.f)
		{ }
		/*
			The channels are in the range [0, 255]
		*/
		Color(uint32 p_red, uint32 p_green, uint32 p_blue, uint32 p_alpha = (uint32)255) :
			red(constrain(float(p_red) / 255.f)), green(constrain(float(p_green) / 255.f)), blue(constrain(float(p_blue) / 255.f)), alpha(constrain(float(p_alpha) / 255.f))
		{ }
		/*
			The channels are in the range [0, 255]
		*/
		Color(int32 p_red, int32 p_green, int32 p_blue, int32 p_alpha = (int32)255) :
			red(constrain(float(p_red) / 255.f)), green(constrain(float(p_green) / 255.f)), blue(constrain(float(p_blue) / 255.f)), alpha(constrain(float(p_alpha) / 255.f))
		{ }
		/*
			Initializes the color with a grayscale value. The values are floats in the range [0, 1].
		*/
		Color(float p_lightness, float p_alpha = 1.f)
		{
			red = green = blue = constrain(p_lightness);
			alpha = constrain(p_alpha);
		}
		/*
			Initializes the color with a grayscale value. The values are doubles in the range [0, 1].
		*/
		Color(double p_lightness, double p_alpha = 1.)
		{
			red = green = blue = constrain(p_lightness);
			alpha = constrain(p_alpha);
		}
		/*
			Initializes the color with a grayscale value. The values are bytes in the range [0, 255].
		*/
		Color(uint8 p_lightness, uint8 p_alpha = (uint8)255)
		{
			red = green = blue = float(p_lightness) / 255.f;
			alpha = float(p_alpha) / 255.f;
		}
		/*
			Initializes the color with a grayscale value. The values are in the range [0, 255].
		*/
		Color(uint32 p_lightness, uint32 p_alpha)
		{
			red = green = blue = constrain(float(p_lightness) / 255.f);
			alpha = constrain(float(p_alpha) / 255.f);
		}
		/*
			Initializes the color with a grayscale value. The values are in the range [0, 255].
		*/
		Color(int32 p_lightness, int32 p_alpha = 255)
		{
			red = green = blue = constrain(float(p_lightness) / 255.f);
			alpha = constrain(float(p_alpha) / 255.f);
		}
		/*
			Creates a copy of another color but with a new alpha.
		*/
		Color(Color const& p_color, float p_alpha) :
			red(p_color.red), green(p_color.green), blue(p_color.blue), alpha(p_alpha)
		{ }
		/*
			Creates a copy of another color but with a new alpha.
		*/
		Color(Color const& p_color, double p_alpha) :
			red(p_color.red), green(p_color.green), blue(p_color.blue), alpha(p_alpha)
		{ }
		/*
			Initializes with a 4-byte packed RGBA color.
		*/
		Color(colorInt p_color)
		{
			operator=(p_color);
		}

		Color& operator=(colorInt p_color)
		{
			alpha = float(p_color >> 24u) / 255.f;
			red = float(p_color >> 16u & 0xffu) / 255.f;
			green = float(p_color >> 8u & 0xffu) / 255.f;
			blue = float(p_color & 0xffu) / 255.f;
			return *this;
		}

		Color operator*(float p_factor)
		{
			return { red * p_factor, green * p_factor, blue * p_factor };
		}
		Color& operator*=(float p_factor)
		{
			red *= p_factor;
			green *= p_factor;
			blue *= p_factor;
			return *this;
		}
		Color operator/(float p_divisor)
		{
			return { red / p_divisor, green / p_divisor, blue / p_divisor };
		}
		Color& operator/=(float p_divisor)
		{
			red /= p_divisor;
			green /= p_divisor;
			blue /= p_divisor;
			return *this;
		}

		Color operator+(float p_delta)
		{
			return { red + p_delta, green + p_delta, blue + p_delta };
		}
		Color& operator+=(float p_delta)
		{
			red += p_delta;
			green += p_delta;
			blue += p_delta;
			return *this;
		}

		Color operator-(float p_delta)
		{
			return { red - p_delta, green - p_delta, blue - p_delta };
		}
		Color& operator-=(float p_delta)
		{
			red -= p_delta;
			green -= p_delta;
			blue -= p_delta;
			return *this;
		}

		//------------------------------

		bool operator==(Color const& p_color) const
		{
			return red == p_color.red && green == p_color.green && blue == p_color.blue && alpha == p_color.alpha;
		}
		bool operator!=(Color const& p_color) const
		{
			return red != p_color.red || green != p_color.green || blue != p_color.blue || alpha != p_color.alpha;
		}

		//------------------------------

		/*
			Sets the values for the red, green, blue and alpha channels. They are all floats in the range of [0, 1].
		*/
		void setRGBA(float p_red, float p_green, float p_blue, float p_alpha = 1.f)
		{
			red = constrain(p_red);
			green = constrain(p_green);
			blue = constrain(p_blue);
			alpha = constrain(p_alpha);
		}
		/*
			Sets the same values for the red, green, blue and alpha channels. They are floats in the range of [0, 1].
		*/
		void setRGBA(float p_grayscale, float p_alpha = 1.f)
		{
			red = constrain(p_grayscale);
			green = constrain(p_grayscale);
			blue = constrain(p_grayscale);
			alpha = constrain(p_alpha);
		}
		/*
			Sets the values for the red, green and blue channels. They are all floats in the range of [0, 1].
		*/
		void setRGB(float p_red, float p_green, float p_blue)
		{
			red = constrain(p_red);
			green = constrain(p_green);
			blue = constrain(p_blue);
		}
		/*
			Sets the same values for the red, green and blue channels. They are floats in the range of [0, 1].
		*/
		void setRGB(float p_grayscale)
		{
			red = constrain(p_grayscale);
			green = constrain(p_grayscale);
			blue = constrain(p_grayscale);
		}
		/*
			Sets the values for the red, green, blue and alpha channels. They are all doubles in the range of [0, 1].
		*/
		void setRGBA(double p_red, double p_green, double p_blue, double p_alpha = 1.f)
		{
			red = constrain(p_red);
			green = constrain(p_green);
			blue = constrain(p_blue);
			alpha = constrain(p_alpha);
		}
		/*
			Sets the same values for the red, green, blue and alpha channels. They are doubles in the range of [0, 1].
		*/
		void setRGBA(double p_grayscale, double p_alpha = 1.f)
		{
			red = constrain(p_grayscale);
			green = constrain(p_grayscale);
			blue = constrain(p_grayscale);
			alpha = constrain(p_alpha);
		}
		/*
			Sets the values for the red, green and blue channels. They are all doubles in the range of [0, 1].
		*/
		void setRGB(double p_red, double p_green, double p_blue)
		{
			red = constrain(p_red);
			green = constrain(p_green);
			blue = constrain(p_blue);
		}
		/*
			Sets the same values for the red, green and blue channels. They are doubles in the range of [0, 1].
		*/
		void setRGB(double p_grayscale)
		{
			red = constrain(p_grayscale);
			green = constrain(p_grayscale);
			blue = constrain(p_grayscale);
		}
		/*
			Sets the values for the red, green, blue and alpha channels. The parameters are bytes, in the range of [0, 255].
		*/
		void setRGBA(uint8 p_red, uint8 p_green, uint8 p_blue, uint8 p_alpha = (uint8)255)
		{
			red = float(p_red) / 255.f;
			green = float(p_green) / 255.f;
			blue = float(p_blue) / 255.f;
			alpha = float(p_alpha) / 255.f;
		}
		/*
			Sets the same values for the red, green, blue and alpha channels. The parameters are bytes, in the range of [0, 255].
		*/
		void setRGBA(uint8 p_grayscale, uint8 p_alpha = 255)
		{
			red = float(p_grayscale) / 255.f;
			green = float(p_grayscale) / 255.f;
			blue = float(p_grayscale) / 255.f;
			alpha = float(p_alpha) / 255.f;
		}
		/*
			Sets the values for the red, green and blue channels. The parameters are bytes, in the range of [0, 255].
		*/
		void setRGB(uint8 p_red, uint8 p_green, uint8 p_blue)
		{
			red = float(p_red) / 255.f;
			green = float(p_green) / 255.f;
			blue = float(p_blue) / 255.f;
		}
		/*
			Sets the same values for the red, green and blue channels. The parameters are bytes, in the range of [0, 255].
		*/
		void setRGB(uint8 p_grayscale)
		{
			red = float(p_grayscale) / 255.f;
			green = float(p_grayscale) / 255.f;
			blue = float(p_grayscale) / 255.f;
		}
		/*
			Sets the values for the red, green, blue and alpha channels. The parameters are in the range [0, 255].
		*/
		void setRGBA(uint32 p_red, uint32 p_green, uint32 p_blue, uint32 p_alpha = 255U)
		{
			red = float(p_red) / 255.f;
			green = float(p_green) / 255.f;
			blue = float(p_blue) / 255.f;
			alpha = float(p_alpha) / 255.f;
		}
		/*
			Sets the same values for the red, green, blue and alpha channels. The parameters are in the range [0, 255].
		*/
		void setRGBA(uint32 p_grayscale, uint32 p_alpha = 255)
		{
			red = float(p_grayscale) / 255.f;
			green = float(p_grayscale) / 255.f;
			blue = float(p_grayscale) / 255.f;
			alpha = float(p_alpha) / 255.f;
		}
		/*
			Sets the values for the red, green and blue channels. The parameters are in the range [0, 255].
		*/
		void setRGB(uint32 p_red, uint32 p_green, uint32 p_blue)
		{
			red = float(p_red) / 255.f;
			green = float(p_green) / 255.f;
			blue = float(p_blue) / 255.f;
		}
		/*
			Sets the same values for the red, green and blue channels. The parameters are in the range [0, 255].
		*/
		void setRGB(uint32 p_grayscale)
		{
			red = float(p_grayscale) / 255.f;
			green = float(p_grayscale) / 255.f;
			blue = float(p_grayscale) / 255.f;
		}
		/*
			Sets the values for the red, green, blue and alpha channels. The parameters are in the range [0, 255].
		*/
		void setRGBA(int32 p_red, int32 p_green, int32 p_blue, int32 p_alpha = 255U)
		{
			red = float(p_red) / 255.f;
			green = float(p_green) / 255.f;
			blue = float(p_blue) / 255.f;
			alpha = float(p_alpha) / 255.f;
		}
		/*
			Sets the same values for the red, green, blue and alpha channels. The parameters are in the range [0, 255].
		*/
		void setRGBA(int32 p_grayscale, int32 p_alpha = 255)
		{
			red = float(p_grayscale) / 255.f;
			green = float(p_grayscale) / 255.f;
			blue = float(p_grayscale) / 255.f;
			alpha = float(p_alpha) / 255.f;
		}
		/*
			Sets the values for the red, green and blue channels. The parameters are in the range [0, 255].
		*/
		void setRGB(int32 p_red, int32 p_green, int32 p_blue)
		{
			red = float(p_red) / 255.f;
			green = float(p_green) / 255.f;
			blue = float(p_blue) / 255.f;
		}
		/*
			Sets the same values for the red, green and blue channels. The parameters are in the range [0, 255].
		*/
		void setRGB(int32 p_grayscale)
		{
			red = float(p_grayscale) / 255.f;
			green = float(p_grayscale) / 255.f;
			blue = float(p_grayscale) / 255.f;
		}

		//------------------------------

		/*
			Sets the hue, saturation and brightness values of the color. They are all floats in the range [0, 1].
		*/
		Color& setHSB(float p_hue, float p_saturation, float p_brightness)
		{
			p_hue -= floor(p_hue);
			p_brightness = constrain(p_brightness);
			float factor = p_brightness * constrain(p_saturation);
			red = p_brightness + factor * (constrain(1.f - (p_hue - 1.f / 6.f)*6.f) + constrain((p_hue - 4.f / 6.f)*6.f) - 1.f);
			green = p_brightness + factor * (min(1.f, p_hue*6.f) - constrain((p_hue - 3.f / 6.f)*6.f) - 1.f);
			blue = p_brightness + factor * (constrain((p_hue - 2.f / 6.f)*6.f) - constrain((p_hue - 5.f / 6.f)*6.f) - 1.f);
			return *this;
		}
		/*
			Sets the hue, saturation, brightness and alpha values of the color. They are all floats in the range [0, 1].
		*/
		Color& setHSBA(float p_hue, float p_saturation, float p_brightness, float p_alpha = 1.f)
		{
			alpha = p_alpha;
			return setHSB(p_hue, p_saturation, p_brightness);
		}
		/*
			Sets the hue, saturation and lightness values of the color. They are all floats in the range [0, 1]
		*/
		Color& setHSL(float p_hue, float p_saturation, float p_lightness)
		{
			p_hue -= floor(p_hue);
			p_lightness = constrain(p_lightness);
			float factor = 2.f*constrain(p_saturation)*(p_lightness < 0.5f ? p_lightness : (1.f - p_lightness));
			red = p_lightness + factor * (constrain(1.f - (p_hue - 1.f / 6.f)*6.f) + constrain((p_hue - 4.f / 6.f)*6.f) - 0.5f);
			green = p_lightness + factor * (min(1.f, p_hue*6.f) - constrain((p_hue - 3.f / 6.f)*6.f) - 0.5f);
			blue = p_lightness + factor * (constrain((p_hue - 2.f / 6.f)*6.f) - constrain((p_hue - 5.f / 6.f)*6.f) - 0.5f);
			return *this;
		}
		/*
			Sets the hue, saturation, lightness and alpha values of the color. They are all floats in the range [0, 1]
		*/
		Color& setHSLA(float p_hue, float p_saturation, float p_lightness, float p_alpha = 1.f)
		{
			alpha = p_alpha;
			return setHSL(p_hue, p_saturation, p_lightness);
		}

		/*
			Changes the hue of the color. The hue is a float in the range [0, 1].
		*/
		Color& setHue(float p_hue)
		{
			p_hue -= floor(p_hue);
			float minColor = min(red, green, blue);
			float maxColor = max(red, green, blue);
			red = minColor + (maxColor - minColor)*(constrain(1.f - (p_hue - 1.f / 6.f)*6.f) + constrain((p_hue - 4.f / 6.f)*6.f));
			green = minColor + (maxColor - minColor)*(min(1.f, p_hue*6.f) - constrain((p_hue - 3.f / 6.f)*6.f));
			blue = minColor + (maxColor - minColor)*(constrain((p_hue - 2.f / 6.f)*6.f) - constrain((p_hue - 5.f / 6.f)*6.f));
			return *this;
		}
		/*
			Returns the hue of the color. The hue is a float in the range [0, 1].
		*/
		float getHue() const
		{
			if (red + green + blue == 0.f)
			{
				return 0.f;
			}

			if (red > green)
			{
				if (red > blue)
				{
					if (green > blue)
					{
						// (1, 0, 0) -> (1, 1, 0) : 0/6 < hue < 1/6, max = red, min = blue
						return (green - blue) / (red - blue) / 6.f;
					}
					else
					{
						// (1, 0, 1) -> (1, 0, 0) : 5/6 < hue < 6/6, max = red, min = green
						return 1.f - (blue - green) / (red - green) / 6.f;
					}
				}
				else
				{
					// (0, 0, 1) -> (1, 0, 1) : 4/6 < hue < 5/6, max = blue, min = green
					return (4.f + (red - green) / (blue - green)) / 6.f;
				}
			}
			else
			{
				if (green > blue)
				{
					if (red > blue)
					{
						// (1, 1, 0) -> (0, 1, 0) : 1/6 < hue < 2/6, max = green, min = blue
						return (2.f - (red - blue) / (green - blue)) / 6.f;
					}
					else
					{
						// (0, 1, 0) -> (0, 1, 1) : 2/6 < hue < 3/6, max = green, min = red
						return (2.f + (blue - red) / (green - red)) / 6.f;
					}
				}
				else
				{
					// (0, 1, 1) -> (0, 0, 1) : 3/6 < hue < 4/6, max = blue, min = red
					return (4.f - (green - red) / (blue - red)) / 6.f;
				}
			}
		}

		/*
			Sets the HSB saturation of the color. The saturation is a float in the range [0, 1].
			HSB saturation can change lightness, and HSL saturation can change brightness.
			Keep in mind that you can't change the saturation if the color is grayscale, because only RGBA values are stored.
		*/
		Color& setSaturationHSB(float p_saturation)
		{
			if (red == green && red == blue)
			{
				return *this;
			}

			p_saturation = constrain(p_saturation);
			float factor = p_saturation / getSaturationHSB();

			float brightness = max(red, green, blue);
			red = brightness + factor * (red - brightness);
			green = brightness + factor * (green - brightness);
			blue = brightness + factor * (blue - brightness);

			return *this;
		}
		/*
			Returns the HSB saturation of the color. The saturation is a float in the range [0, 1].
		*/
		float getSaturationHSB() const
		{
			float brightness = getBrightness();
			if (brightness)
			{
				return 1.f - min(red, green, blue) / brightness;
			}
			return 0.f;
		}

		/*
			Sets the HSL saturation of the color. The saturation is a float in the range [0, 1].
			HSB saturation can change lightness, and HSL saturation can change brightness.
			Keep in mind that you can't change the saturation if the color is gray, since only RGBA values are stored.
		*/
		Color& setSaturationHSL(float p_saturation)
		{
			p_saturation = constrain(p_saturation);

			float lightness = getLightness();
			float factor = p_saturation / getSaturationHSL();
			if (factor == p_saturation / 0.f)
			{
				return *this;
			}
			red = lightness + factor * (red - lightness);
			green = lightness + factor * (green - lightness);
			blue = lightness + factor * (blue - lightness);

			return *this;
		}
		/*
			Returns the HSL saturation of the color. The saturation is a float in the range [0, 1].
		*/
		float getSaturationHSL() const
		{
			float minColor = min(red, green, blue);
			float maxColor = max(red, green, blue);
			if (minColor == maxColor)
			{
				return 0.f;
			}
			return max((maxColor - minColor) / (maxColor + minColor), (maxColor - minColor) / (2.f - maxColor - minColor));
		}

		/*
			Sets the brightness of the color. The brightness is a float in the range [0, 1]. A brightness of 0 makes the
			color black, and a brightness of 1 makes the color fully bright. This only makes it white if saturation is at 0.
		*/
		Color& setBrightness(float p_brightness)
		{
			p_brightness = constrain(p_brightness);

			if (red == green && red == blue)
			{
				red = p_brightness;
				green = p_brightness;
				blue = p_brightness;
				return *this;
			}

			float brightness = max(red, green, blue);
			red *= p_brightness / brightness;
			green *= p_brightness / brightness;
			blue *= p_brightness / brightness;

			return *this;
		}
		/*
			Returns the brightness of the color. The brightness is a float in the range [0, 1].
		*/
		float getBrightness() const
		{
			return max(red, green, blue);
		}

		/*
			Changes the lightness of the color. The lightness a float in the range [0, 1]. A lightness of 0 makes the
			color black, a lightness of 0.5 makes it normal and a lightness of 1 makes it white.
		*/
		Color& setLightness(float p_lightness)
		{
			p_lightness = constrain(p_lightness);

			if (red == green && red == blue)
			{
				red = p_lightness;
				green = p_lightness;
				blue = p_lightness;
				return *this;
			}

			float lightness = getLightness();
			if (lightness <= 0.5f)
			{
				if (p_lightness <= 0.5f)
				{
					red = red * p_lightness / lightness;
					green = green * p_lightness / lightness;
					blue = blue * p_lightness / lightness;
				}
				else
				{
					red = (red - lightness) * (1.f - p_lightness) / lightness + p_lightness;
					green = (green - lightness) * (1.f - p_lightness) / lightness + p_lightness;
					blue = (blue - lightness) * (1.f - p_lightness) / lightness + p_lightness;
				}
			}
			else
			{
				if (p_lightness <= 0.5)
				{
					red = (red - lightness)*p_lightness / (1.f - lightness) + p_lightness;
					green = (green - lightness)*p_lightness / (1.f - lightness) + p_lightness;
					blue = (blue - lightness)*p_lightness / (1.f - lightness) + p_lightness;
				}
				else
				{
					red = (red - lightness)*(1.f - p_lightness) / (1.f - lightness) + p_lightness;
					green = (green - lightness)*(1.f - p_lightness) / (1.f - lightness) + p_lightness;
					blue = (blue - lightness)*(1.f - p_lightness) / (1.f - lightness) + p_lightness;
				}
			}
			return *this;
		}
		/*
			Returns the lightness of the color. The lightness is a float in the range [0, 1].
		*/
		float getLightness() const
		{
			return 0.5f*(min(red, green, blue) + max(red, green, blue));
		}

		//------------------------------

		/*
			A contrast of 0 makes the color gray, 0.5 leaves it unchanged and 1 is maximum contrast.
		*/
		void setContrast(float p_contrast)
		{
			if (p_contrast == 0.5)
			{
				return;
			}
			if (p_contrast < 0.5f)
			{
				red = (red - 0.5f) * p_contrast*2.f + 0.5f;
				green = (green - 0.5f) * p_contrast*2.f + 0.5f;
				blue = (blue - 0.5f) * p_contrast*2.f + 0.5f;
			}
			else
			{
				red = (float(red >= 0.5f) - red)*(p_contrast * 2.f - 1.f) + red;
				green = (float(green >= 0.5f) - green) * (p_contrast * 2.f - 1.f) + green;
				blue = (float(blue >= 0.5f) - blue) * (p_contrast * 2.f - 1.f) + blue;
			}
		}

		//------------------------------

		/*
			Packs the color into a 32-bit integer in ARGB format.
		*/
		colorInt getPacked() const
		{
			return (colorInt(alpha * 0xff) << 24) | (colorInt(red * 0xff) << 16) | (colorInt(green * 0xff) << 8) | (colorInt(blue * 0xff));
		}
	};

	/*
		Linearly interpolates a color between p_start and p_end. Each channel is faded individually.
		If p_progress is 0, p_start is returned. If p_progress is 1, p_end is returned.
	*/
	inline Color interpolate(Color const& p_start, Color const& p_end, float p_progress)
	{
		return {
<<<<<<< HEAD
			p_start.red * (1.f - p_progress) + p_end.red * p_progress,
			p_start.green * (1.f - p_progress) + p_end.green * p_progress,
			p_start.blue * (1.f - p_progress) + p_end.blue * p_progress,
			p_start.alpha * (1.f - p_progress) + p_end.alpha * p_progress
=======
			p_start.red * (1.f - p_progress) + p_end.red*p_progress,
			p_start.green * (1.f - p_progress) + p_end.green*p_progress,
			p_start.blue * (1.f - p_progress) + p_end.blue*p_progress,
			p_start.alpha * (1.f - p_progress) + p_end.alpha*p_progress
>>>>>>> 40ce1e01
		};
	}

	//
	// Font family names
	//

	inline std::string const FONT_FAMILY_ROBOTO = "Roboto";
	inline std::string const FONT_FAMILY_MATERIAL_ICONS = "Material Icons";

	//------------------------------

	/*
		Default theme color names.
	*/
	namespace ThemeColors
	{
		inline Id const background;
		inline Id const onBackground;

		inline Id const primary;
		inline Id const primaryOnBackground;
		inline Id const onPrimary;

		inline Id const secondary;
		inline Id const secondaryOnBackground;
		inline Id const onSecondary;

		inline Id const selection;
		inline Id const shadow;
	};

	/*
		Default theme easing names.
	*/
	namespace ThemeEasings
	{
		inline Id const in;
		inline Id const out;
		inline Id const inOut;
		inline Id const symmetricalInOut;
	}

	/*
		Default theme value names.
	*/
	namespace ThemeValues
	{
		inline Id const hoverAnimationSpeed;
		inline Id const hoverAnimationDuration;
	}

	/*
		A theme consists of different variables that change the look and feel of the parts of the GUI that are using the theme.
		Can be used for changing and accessing any values, colors and easings.
		All the default IDs are in Avo::ThemeColors, Avo::ThemeEasings and Avo::ThemeValues.
	*/
	class Theme : public ReferenceCounted
	{
	public:
		std::unordered_map<uint64, Color> colors;
		std::unordered_map<uint64, Easing> easings;
		std::unordered_map<uint64, float> values;

		Theme(Theme const& p_theme)
		{
			colors = p_theme.colors;
			easings = p_theme.easings;
			values = p_theme.values;
		}

		/*
			This initializes the default global theme.
		*/
		Theme()
		{
			// Colors

			colors[ThemeColors::background] = 0xfffefefe;
			colors[ThemeColors::onBackground] = 0xff070707;

			colors[ThemeColors::primary] = 0xff6200ea; // MaterialColors::DEEP_PURPLE_A700
			colors[ThemeColors::primaryOnBackground] = 0xff512da8; // MaterialColors::DEEP_PURPLE_700
			colors[ThemeColors::onPrimary] = ~0U;

			colors[ThemeColors::secondary] = 0xff1de9b6; // MaterialColors::TEAL_A400
			colors[ThemeColors::secondaryOnBackground] = 0xff00bfa5; // MaterialColors::TEAL_A700
			colors[ThemeColors::onSecondary] = 0xff070707;

			colors[ThemeColors::selection] = 0x90488db5;

			colors[ThemeColors::shadow] = 0x68000000;

			//------------------------------
			// Easings

			easings[ThemeEasings::in] = { 0.6, 0.0, 0.8, 0.2 };
			easings[ThemeEasings::out] = { 0.1, 0.9, 0.2, 1.0 };
			easings[ThemeEasings::inOut] = { 0.4, 0.0, 0.0, 1.0 };
			easings[ThemeEasings::symmetricalInOut] = { 0.6, 0.0, 0.4, 1.0 };

			//------------------------------
			// Values

			values[ThemeValues::hoverAnimationSpeed] = 1.f/6.f; // 1/frames where frames is the number of frames the animation takes to finish. If it's 0.5, it finishes in 2 frames.
			values[ThemeValues::hoverAnimationDuration] = 60.f;
		}
		~Theme() override = default;
	};

	//------------------------------

	/*
		This specifies what is done to fit the image within its bounds.
	*/
	enum class ImageBoundsSizing
	{
		Stretch, // This stretches the image so that it fills its bounds.
		Contain, // This makes sure the image is as big as possible while still keeping the image within its bounds. Aspect ratio is kept.
		Fill // This makes sure the image is so big that it fills its bounds while keeping aspect ratio. Edges may be clipped.
	};

	/*
		This specifies how the pixels of an image are interpolated when it is scaled.
	*/
	enum class ImageScalingMethod
	{
		Pixelated, // Uses nearest neighbor interpolation
		Smooth // Uses linear interpolation
	};

	/*
		The formats that an image can be encoded to and decoded from.
	*/
	enum class ImageFormat
	{
		Png,
		Jpeg,
		Bmp, // Only on Windows.
		Ico, // Only on Windows.
		Unknown
	};

	/*
		Represents an image on the GPU which can be created and drawn by a DrawingContext.
		Notice that this is not a view but should be treated as a drawable object.
		The memory of an image is automatically managed and reference counted.
		Here:
			Image image_0 = getDrawingContext()->createImage("image.png");
			Image image_1 = image_0;
		image_1 and image_0 are referring to the same image, and the internal image object
		is released once all references have been destroyed.
	*/
	class Image : public ProtectedRectangle, protected ReferenceCounted
	{
<<<<<<< HEAD
	public:
=======
	private:
		friend class DrawingContext;

		Image* m_implementation;

		Image(Image* p_implementation) :
			m_implementation(p_implementation)
		{
			if (m_implementation)
			{
				m_bounds = m_implementation->m_bounds;
			}
		}

	protected:
		void handleProtectedRectangleChange(Rectangle<> const& p_old) override
		{
			if (m_implementation)
			{
				m_implementation->setBounds(m_bounds);
			}
		}

	public:
		Image() :
			m_implementation(nullptr)
		{
		}
		Image(Image const& p_image) :
			m_implementation(p_image.m_implementation)
		{
			if (m_implementation)
			{
				m_implementation->remember();
				m_bounds = m_implementation->m_bounds;
			}
		}
		~Image()
		{
			if (m_implementation)
			{
				m_implementation->forget();
			}
		}

		Image& operator=(Image const& p_image)
		{
			if (m_implementation)
			{
				m_implementation->forget();
			}
			m_implementation = p_image.m_implementation;
			if (m_implementation)
			{
				m_implementation->remember();
				m_bounds = m_implementation->m_bounds;
			}
			return *this;
		}
		bool operator==(Image const& p_image) const
		{
			return p_image.m_implementation == m_implementation;
		}
		bool operator!=(Image const& p_image) const
		{
			return p_image.m_implementation != m_implementation;
		}

		/*
			Returns whether the image has been created.
			For example, an image created with Image{} is invalid while one that has been created using a DrawingContext is valid.
		*/
		bool getIsValid() const
		{
			return m_implementation;
		}
		/*
			Same as getIsValid.
		*/
		operator bool() const
		{
			return m_implementation;
		}

		/*
			Makes the image object invalid and releases the image if it isn't used anywhere else.
		*/
		void destroy()
		{
			if (m_implementation)
			{
				m_implementation->forget();
			}
			m_implementation = nullptr;
		}

>>>>>>> 40ce1e01
		/*
			Sets a rectangle representing the portion of the image that will be drawn, relative to the top-left corner of the image.
			This is in original image DIP coordinates, meaning sizing is not taken into account.
		*/
		virtual void setCropRectangle(Rectangle<> const& p_rectangle)
		{
			if (m_implementation)
			{
				m_implementation->setCropRectangle(p_rectangle);
			}
		}
		/*
			Returns a rectangle representing the portion of the image that will be drawn, relative to the top-left corner of the image.
			This is in original image DIP coordinates, meaning sizing is not taken into account.
		*/
		virtual Rectangle<> getCropRectangle() const
		{
			if (m_implementation)
			{
				return m_implementation->getCropRectangle();
			}
			return Rectangle<>{};
		}

		/*
			Returns the DIP size of the actual image.
		*/
		virtual Point<uint32> getOriginalSize() const
		{
			if (m_implementation)
			{
				return m_implementation->getOriginalSize();
			}
			return 0;
		}
		/*
			Returns the DIP width of the actual image.
		*/
		virtual uint32 getOriginalWidth() const
		{
			if (m_implementation)
			{
				return m_implementation->getOriginalWidth();
			}
			return 0;
		}
		/*
			Returns the DIP height of the actual image.
		*/
		virtual uint32 getOriginalHeight() const
		{
			if (m_implementation)
			{
				return m_implementation->getOriginalHeight();
			}
			return 0;
		}

		//------------------------------

		/*
			Sets the way the image is fit within its bounds.
		*/
		virtual void setBoundsSizing(ImageBoundsSizing p_sizeMode)
		{
			if (m_implementation)
			{
				m_implementation->setBoundsSizing(p_sizeMode);
			}
		}
		/*
			Returns the way the image is fit within its bounds.
		*/
		virtual ImageBoundsSizing getBoundsSizing() const
		{
			if (m_implementation)
			{
				return m_implementation->getBoundsSizing();
			}
			return ImageBoundsSizing::Contain;
		}

		/*
			Sets the way the image is positioned within its bounds.

			p_factor represents the coordinates of the point on the image that aligns with the same point but relative to the bounds.
			It is expressed as a factor of the size of the image. For example, if p_factor is (1, 1), the bottom right corner of the image will be
			aligned with the bottom right corner of the bounds. 0.5 means the centers will be aligned.
		*/
		virtual void setBoundsPositioning(Point<> const& p_factor)
		{
			setBoundsPositioning(p_factor.x, p_factor.y);
		}
		/*
			Sets the way the image is positioned within its bounds.

			p_x represents the x coordinate of the point on the image that aligns with the same point but relative to the bounds.
			p_x is expressed as a factor of the width of the image. For example, if p_x is 1, the right edge of the image will be
			aligned with the right edge of the bounds. 0.5 means the centers will be aligned.
			Same for p_y but vertical coordinates.
		*/
		virtual void setBoundsPositioning(float p_x, float p_y)
		{
			if (m_implementation)
			{
				m_implementation->setBoundsPositioning(p_x, p_y);
			}
		}
		/*
			Sets the way the image is positioned within its bounds on the x-axis.

			p_x represents the x coordinate of the point on the image that aligns with the same point but relative to the bounds.
			p_x is expressed as a factor of the width of the image. For example, if p_x is 1, the right edge of the image will be
			aligned with the right edge of the bounds. 0.5 means the centers will be aligned.
		*/
		virtual void setBoundsPositioningX(float p_x)
		{
			if (m_implementation)
			{
				m_implementation->setBoundsPositioningX(p_x);
			}
		}
		/*
			Sets the way the image is positioned within its bounds on the y-axis.

			p_y represents the y coordinate of the point on the image that aligns with the same point but relative to the bounds.
			p_y is expressed as a factor of the height of the image. For example, if p_y is 1, the bottom edge of the image will be
			aligned with the bottom edge of the bounds. 0.5 means the centers will be aligned.
		*/
		virtual void setBoundsPositioningY(float p_y)
		{
			if (m_implementation)
			{
				m_implementation->setBoundsPositioningY(p_y);
			}
		}
		/*
			Returns the way the image is positioned within its bounds. See setBoundsPositioning for more info.
		*/
		virtual Point<> getBoundsPositioning() const
		{
			if (m_implementation)
			{
				return m_implementation->getBoundsPositioning();
			}
			return 0.f;
		}
		/*
			Returns the way the image is positioned within its bounds on the x-axis. See setBoundsPositioningX for more info.
		*/
		virtual float getBoundsPositioningX() const
		{
			if (m_implementation)
			{
				return m_implementation->getBoundsPositioningX();
			}
			return 0.f;
		}
		/*
			Returns the way the image is positioned within its bounds on the y-axis. See setBoundsPositioningY for more info.
		*/
		virtual float getBoundsPositioningY() const
		{
			if (m_implementation)
			{
				return m_implementation->getBoundsPositioningY();
			}
			return 0.f;
		}

		//------------------------------

		/*
			Sets how the pixels of the image are interpolated when the image is scaled.
		*/
		virtual void setScalingMethod(ImageScalingMethod p_scalingMethod)
		{
			if (m_implementation)
			{
				m_implementation->setScalingMethod(p_scalingMethod);
			}
		}
		/*
			Returns how the pixels of the image are interpolated when the image is scaled.
		*/
		virtual ImageScalingMethod getScalingMethod() const
		{
			if (m_implementation)
			{
				return m_implementation->getScalingMethod();
			}
		}

		//------------------------------

		/*
			Sets how opaque the image is being drawn.
		*/
		virtual void setOpacity(float p_opacity)
		{
			if (m_implementation)
			{
				m_implementation->setOpacity(p_opacity);
			}
		}
		/*
			Returns how opaque the image is being drawn.
		*/
		virtual float getOpacity() const
		{
			if (m_implementation)
			{
				return m_implementation->getOpacity();
			}
			return 0;
		}

		//------------------------------

		/*
			Returns the drawn width of the image within the bounds, calculated using the sizing options and the crop rectangle.
		*/
		virtual float getInnerWidth() const
		{
			if (m_implementation)
			{
				return m_implementation->getInnerWidth();
			}
			return 0;
		}
		/*
			Returns the drawn height of the image within the bounds, calculated using the sizing options and the crop rectangle.
		*/
		virtual float getInnerHeight() const
		{
			if (m_implementation)
			{
				return m_implementation->getInnerHeight();
			}
			return 0;
		}
		/*
			Returns the drawn size of the image within the bounds, calculated using the sizing options and the crop rectangle.
		*/
		virtual Point<> getInnerSize() const
		{
			if (m_implementation)
			{
				return m_implementation->getInnerSize();
			}
			return 0;
		}
		/*
			Returns the drawn inner bounds of the image within the outer bounds, calculated using the positioning options, sizing options and the crop rectangle.
		*/
		virtual Rectangle<> getInnerBounds() const
		{
			if (m_implementation)
			{
				return m_implementation->getInnerBounds();
			}
			return Rectangle<>{};
		}

		//------------------------------

		/*
			Returns a pointer to the os-specific image object.
		*/
		virtual void* getHandle() const
		{
			if (m_implementation)
			{
				return m_implementation->getHandle();
			}
			return nullptr;
		}

		Image& operator=(Image const& p_image)
		{
			if (m_implementation)
			{
				m_implementation->forget();
			}
			m_implementation = p_image.m_implementation;
			if (m_implementation)
			{
				m_implementation->remember();
				m_bounds = m_implementation->m_bounds;
			}
			return *this;
		}
		bool operator==(Image const& p_image) const
		{
			return p_image.m_implementation == m_implementation;
		}
		bool operator!=(Image const& p_image) const
		{
			return p_image.m_implementation != m_implementation;
		}

		/*
			Returns whether the image has been created.
			For example, an image created with Image() is invalid while one that has been created using a DrawingContext is valid.
		*/
		bool getIsValid() const
		{
			return m_implementation;
		}
		/*
			Same as getIsValid.
		*/
		operator bool() const
		{
			return m_implementation;
		}

		/*
			Makes the image invalid and releases the image if it isn't used anywhere else.
		*/
		void destroy()
		{
			if (m_implementation)
			{
				m_implementation->forget();
			}
			m_implementation = nullptr;
		}

	protected:
		void handleProtectedRectangleChange(Rectangle<float> const& p_old) override
		{
			if (m_implementation)
			{
				m_implementation->setBounds(m_bounds);
			}
		}

	private:
		friend class DrawingContext;

		Image* m_implementation;

		Image(Image* p_implementation) :
			m_implementation{ p_implementation }
		{
			if (m_implementation)
			{
				m_bounds = m_implementation->m_bounds;
			}
		}

	public:
		Image() :
			m_implementation{ nullptr }
		{
		}
		Image(Image const& p_image) :
			m_implementation{ p_image.m_implementation }
		{
			if (m_implementation)
			{
				m_implementation->remember();
				m_bounds = m_implementation->m_bounds;
			}
		}
		~Image()
		{
			if (m_implementation)
			{
				m_implementation->forget();
			}
		}
	};

	//------------------------------

	enum class WordWrapping
	{
		Emergency, // Wraps between words unless a word is wider than the maximum width.
		WholeWord, // Only wraps between words to prevent overflow.
		Always, // Always wraps to the next line to prevent overflow.
		Never // Allows overflow, never wraps.
	};

	enum class FontWeight
	{
		Thin = 100, // Thinnest option
		UltraLight = 200,
		Light = 300,
		SemiLight = 350,
		Regular = 400, // Normal thickness
		Medium = 500, // A bit thicker than regular
		SemiBold = 600,
		Bold = 700,
		UltraBold = 800,
		Black = 900, // Second most thick option
		UltraBlack = 950 // Most thick option
	};

	enum class FontStyle
	{
		Normal,
		Oblique,
		Italic
	};

	/*
		The horizontal stretch of the font.
		Only some fonts have different horizontal stretch options.
	*/
	enum class FontStretch
	{
		Undefined = 0,
		UltraCondensed = 1, // Most condensed
		ExtraCondensed = 2, // Second most condensed
		Condensed = 3,
		SemiCondensed = 4,
		Medium = 5,
		SemiStretched = 6,
		Stretched = 7,
		ExtraStretched = 8, // Second most stretched
		UltraStretched = 9 // Most stretched
	};

	enum class TextAlign
	{
		Left,
		Center,
		Right,
		Fill // Stretches the spaces of the text to make the left and right edges of the text line up with the bounds of the text.
	};
	enum class ReadingDirection
	{
		LeftToRight,
		RightToLeft,
		TopToBottom,
		BottomToTop
	};

	/*
		Represents a text block which can be calculated once and drawn any number of times by a DrawingContext.
		Notice that this is not a view, but should be treated as a drawable object created by a DrawingContext.
		The memory of a text object is automatically managed and reference counted.
		Here:
			Text text_0 = getDrawingContext()->createText("some text", 12.f);
			Text text_1 = text_0;
		text_1 and text_0 are referring to the same text, and the internal text object
		is released once all references have been destroyed.
	*/
	class Text : public ProtectedRectangle, protected ReferenceCounted
	{
<<<<<<< HEAD
	public:
=======
	private:
		friend class DrawingContext;

		Text* m_implementation;

		Text(Text* p_implementation) :
			m_implementation{p_implementation}
		{
		}

	public:
		Text() :
			m_implementation{nullptr}
		{
		}
		Text(Text const& p_text) :
			m_implementation{p_text.m_implementation}
		{
			if (m_implementation)
			{
				m_implementation->remember();
			}
		}
		~Text()
		{
			if (m_implementation)
			{
				m_implementation->forget();
			}
		}

		Text& operator=(Text const& p_text)
		{
			if (m_implementation)
			{
				m_implementation->forget();
			}
			m_implementation = p_text.m_implementation;
			if (m_implementation)
			{
				m_implementation->remember();
			}
			return *this;
		}
		bool operator==(Text const& p_text) const
		{
			return m_implementation == p_text.m_implementation;
		}
		bool operator!=(Text const& p_text) const
		{
			return m_implementation != p_text.m_implementation;
		}

		bool getIsValid() const
		{
			return m_implementation;
		}
		operator bool() const
		{
			return m_implementation;
		}
		/*
			Returns whether the text has been created and can be used.
			For example, an image created with Image() is invalid while one that has been created using a DrawingContext is valid.
		*/
		void destroy()
		{
			if (m_implementation)
			{
				m_implementation->forget();
			}
			m_implementation = nullptr;
		}

>>>>>>> 40ce1e01
		/*
			Sets the rules for inserting line breaks in the text to avoid overflow.
		*/
		virtual void setWordWrapping(WordWrapping p_wordWrapping)
		{
			if (m_implementation)
			{
				m_implementation->setWordWrapping(p_wordWrapping);
			}
		}
		/*
			Returns the type of rules used for inserting line breaks in the text to avoid overflow.
		*/
		virtual WordWrapping getWordWrapping()
		{
			if (m_implementation)
			{
				return m_implementation->getWordWrapping();
			}
			return (WordWrapping)0;
		}

		/*
			Sets the size of the bounding box to fit the text.
			There may still be space between the tallest character in the text and the top edge of the bounds.
			If you want the text to be positioned without any space on the top, call setIsTopTrimmed(true) before this.
		*/
		virtual void fitSizeToText()
		{
			if (m_implementation)
			{
				m_implementation->fitSizeToText();
			}
		}
		/*
			Sets the width of the bounding box to fit the text.
		*/
		virtual void fitWidthToText()
		{
			if (m_implementation)
			{
				m_implementation->fitWidthToText();
			}
		}
		/*
			Sets the height of the bounding box to fit the text.
			There may still be space between the tallest character in the text and the top edge of the bounds.
			If you want the text to be positioned without any space on the top, call setIsTopTrimmed(true) before this.
		*/
		virtual void fitHeightToText()
		{
			if (m_implementation)
			{
				m_implementation->fitHeightToText();
			}
		}
		/*
			Returns the smallest size to contain the actual text.
			If getIsTopTrimmed() == false, the height includes the space between the top of the tallest character
			and the top edge of the bounds.
		*/
		virtual Point<> getMinimumSize()
		{
			if (m_implementation)
			{
				return m_implementation->getMinimumSize();
			}
			return 0.f;
		}
		/*
			Returns the smallest width to contain the actual text.
		*/
		virtual float getMinimumWidth()
		{
			if (m_implementation)
			{
				return m_implementation->getMinimumWidth();
			}
			return 0.f;
		}
		/*
			Returns the smallest height to contain the actual text.
			If getIsTopTrimmed() == false, this includes the space between the top of the tallest character
			and the top edge of the bounds.
		*/
		virtual float getMinimumHeight()
		{
			if (m_implementation)
			{
				return m_implementation->getMinimumHeight();
			}
			return 0.f;
		}

		//------------------------------

		/*
			Sets whether the top of the text is trimmed so that there is no space between the top of the tallest
			character of the text and the top edge of the bounds.

			If this is false, the text is positioned within the bounds so that the baseline is at a fixed position,
			and there may be space above the characters in the text to allow this. This is the default.

			Setting this to true can be useful when you want to perfectly center text vertically.
		*/
		virtual void setIsTopTrimmed(bool p_isTopTrimmed)
		{
			if (m_implementation)
			{
				m_implementation->setIsTopTrimmed(p_isTopTrimmed);
			}
		}
		/*
			Returns whether the top of the text is trimmed so that there is no space between the top of the tallest
			character of the text and the top edge of the bounds. This is false by default.
		*/
		virtual bool getIsTopTrimmed()
		{
			if (m_implementation)
			{
				return m_implementation->getIsTopTrimmed();
			}
			return false;
		}

		//------------------------------

		/*
			Returns the 2d position of a character in the text, specified by its index in the string.
			p_isRelativeToOrigin is whether the position returned is relative to the origin of the drawing context.
			If not, it is relative to the bounds of the text.
		*/
		virtual Point<> getCharacterPosition(Index p_characterIndex, bool p_isRelativeToOrigin = false)
		{
			if (m_implementation)
			{
				return m_implementation->getCharacterPosition(p_characterIndex, p_isRelativeToOrigin);
			}
			return 0.f;
		}
		/*
			Returns the width and height of a character in the text, specified by its index in the string.
		*/
		virtual Point<> getCharacterSize(Index p_characterIndex)
		{
			if (m_implementation)
			{
				return m_implementation->getCharacterSize(p_characterIndex);
			}
			return 0.f;
		}
		/*
			Returns a rectangle enclosing a character in the text, specified by its index in the string.
			p_isRelativeToOrigin is whether the position of the bounds returned is relative to the origin of the drawing context.
			If not, it is relative to the bounds of the text.
		*/
		virtual Rectangle<> getCharacterBounds(Index p_characterIndex, bool p_isRelativeToOrigin = false)
		{
			if (m_implementation)
			{
				return m_implementation->getCharacterBounds(p_characterIndex, p_isRelativeToOrigin);
			}
			return Rectangle{};
		}

		/*
			Returns the index of the character which is nearest to a point.
			p_isRelativeToOrigin is whether the position given is relative to the origin of the drawing context.
			If not, it is relative to the bounds of the text.
		*/
		virtual Index getNearestCharacterIndex(Point<> const& p_point, bool p_isRelativeToOrigin = false)
		{
			if (m_implementation)
			{
				return m_implementation->getNearestCharacterIndex(p_point.x, p_point.y, p_isRelativeToOrigin);
			}
			return 0;
		}
		/*
			Returns the index of the character which is nearest to a point.

			p_isRelativeToOrigin is whether the position given is relative to the origin of the drawing context.
			If not, it is relative to the bounds of the text.
		*/
		virtual Index getNearestCharacterIndex(float p_pointX, float p_pointY, bool p_isRelativeToOrigin = false)
		{
			if (m_implementation)
			{
				return m_implementation->getNearestCharacterIndex(p_pointX, p_pointY, p_isRelativeToOrigin);
			}
			return 0;
		}
		/*
			Returns the index and position of the character which is nearest to a point.

			p_isRelativeToOrigin is whether the input and output points are relative to the origin of the drawing context.
			If not, they are relative to the bounds of the text.
		*/
		virtual std::tuple<Index, Point<>> getNearestCharacterIndexAndPosition(Point<> const& p_point, bool p_isRelativeToOrigin = false)
		{
			return getNearestCharacterIndexAndPosition(p_point.x, p_point.y, p_isRelativeToOrigin);
		}
		/*
			Returns the index and position of the character which is nearest to a point.

			p_isRelativeToOrigin is whether the input and output points are relative to the origin of the drawing context.
			If not, they are relative to the bounds of the text.
		*/
		virtual std::tuple<Index, Point<>> getNearestCharacterIndexAndPosition(float p_pointX, float p_pointY, bool p_isRelativeToOrigin = false)
		{
			if (m_implementation)
			{
				return m_implementation->getNearestCharacterIndexAndPosition(p_pointX, p_pointY, p_isRelativeToOrigin);
			}
			return {};
		}
		/*
			Returns the index and bounds of the character which is nearest to a point.

			p_isRelativeToOrigin is whether the input and output points are relative to the origin of the drawing context. If not, they are relative to the bounds of the text.
		*/
		virtual std::tuple<Index, Rectangle<>> getNearestCharacterIndexAndBounds(Point<> const& p_point, bool p_isRelativeToOrigin = false)
		{
			return getNearestCharacterIndexAndBounds(p_point, p_isRelativeToOrigin);
		}
		/*
			Returns the index and bounds of the character which is nearest to a point.

			p_isRelativeToOrigin is whether the input and output points are relative to the origin of the drawing context. If not, they are relative to the bounds of the text.
		*/
		virtual std::tuple<Index, Rectangle<>> getNearestCharacterIndexAndBounds(float p_pointX, float p_pointY, bool p_isRelativeToOrigin = false)
		{
			if (m_implementation)
			{
				return m_implementation->getNearestCharacterIndexAndBounds(p_pointX, p_pointY, p_isRelativeToOrigin);
			}
			return {};
		}

		//------------------------------

		/*
			Sets how the text is placed within the bounds.
		*/
		virtual void setTextAlign(TextAlign p_textAlign)
		{
			if (m_implementation)
			{
				m_implementation->setTextAlign(p_textAlign);
			}
		}
		/*
			Returns how the text is placed within the bounds.
		*/
		virtual TextAlign getTextAlign()
		{
			if (m_implementation)
			{
				return m_implementation->getTextAlign();
			}
			return (TextAlign)0;
		}

		//------------------------------

		/*
			Sets the layout direction of the text.
		*/
		virtual void setReadingDirection(ReadingDirection p_readingDirection)
		{
			if (m_implementation)
			{
				m_implementation->setReadingDirection(p_readingDirection);
			}
		}
		/*
			Returns the layout direction of the text.
		*/
		virtual ReadingDirection getReadingDirection()
		{
			if (m_implementation)
			{
				return m_implementation->getReadingDirection();
			}
			return (ReadingDirection)0;
		}

		//------------------------------

		/*
			Sets the font family to be used in a section of the text.

			p_name is the name of the font family.

			p_startPosition is the position of the first character to use this font.
			If this is negative, it is relative to the end of the text.

			p_length is the number of characters to use this font.
			If this is negative, it goes to the left of the start position.
			If it is 0, everything after the starting position will be affected.
		*/
		virtual void setFontFamily(std::string const& p_name, int32 p_startPosition = 0, int32 p_length = 0)
		{
			if (m_implementation)
			{
				m_implementation->setFontFamily(p_name, p_startPosition, p_length);
			}
		}

		//------------------------------

		/*
			Sets the spacing between characters in a section of the text.

			p_startPosition is the position of the first character to use this spacing.
			If this is negative, it is relative to the end of the text.

			p_length is the number of characters to use this spacing.
			If this is negative, it goes to the left of the start position.
			If it is 0, everything after the starting position will be affected.
		*/
		virtual void setCharacterSpacing(float p_characterSpacing, int32 p_startPosition = 0, int32 p_length = 0)
		{
			if (m_implementation)
			{
				m_implementation->setCharacterSpacing(p_characterSpacing, p_startPosition, p_length);
			}
		}
		/*
			Sets the leading and trailing spacing of the characters in a section of the text.

			p_leading is the spacing before the characters of the text.
			p_trailing is the spacing after the characters of the text.
			p_startPosition is the position of the first character to use this spacing.
			If this is negative, it is relative to the end of the text.

			p_length is the number of characters to use this spacing.
			If this is negative, it goes to the left of the start position.
			If it is 0, everything after the starting position will be affected.
		*/
		virtual void setCharacterSpacing(float p_leading, float p_trailing, int32 p_startPosition = 0, int32 p_length = 0)
		{
			if (m_implementation)
			{
				m_implementation->setCharacterSpacing(p_leading, p_trailing, p_startPosition, p_length);
			}
		}
		/*
			Returns the spacing before one of the characters.
		*/
		virtual float getLeadingCharacterSpacing(int32 p_characterIndex = 0)
		{
			if (m_implementation)
			{
				return m_implementation->getLeadingCharacterSpacing(p_characterIndex);
			}
			return 0.f;
		}
		/*
			Returns the spacing after one of the characters.
		*/
		virtual float getTrailingCharacterSpacing(int32 p_characterIndex = 0)
		{
			if (m_implementation)
			{
				return m_implementation->getTrailingCharacterSpacing(p_characterIndex);
			}
			return 0.f;
		}

		//------------------------------

		/*
			Sets the distance between the baseline of lines in the text, as a factor of the default.
		*/
		virtual void setLineHeight(float p_lineHeight)
		{
			if (m_implementation)
			{
				m_implementation->setLineHeight(p_lineHeight);
			}
		}
		/*
			Returns the distance between the baseline of lines in the text, as a factor of the default.
		*/
		virtual float getLineHeight()
		{
			if (m_implementation)
			{
				return m_implementation->getLineHeight();
			}
			return 0.f;
		}

		//------------------------------

		/*
			Sets the thickness of characters in a section of the text.

			p_startPosition is the position of the first character to use this font weight.
			If this is negative, it is relative to the end of the text.

			p_length is the number of characters to use this font weight.
			If this is negative, it goes to the left of the start position.
			If it is 0, everything after the starting position will be affected.
		*/
		virtual void setFontWeight(FontWeight p_fontWeight, int32 p_startPosition = 0, int32 p_length = 0)
		{
			if (m_implementation)
			{
				m_implementation->setFontWeight(p_fontWeight, p_startPosition, p_length);
			}
		}
		/*
			Returns the weight/thickness of a character in the text.
		*/
		virtual FontWeight getFontWeight(uint32 p_characterPosition = 0)
		{
			if (m_implementation)
			{
				return m_implementation->getFontWeight(p_characterPosition);
			}
			return (FontWeight)0;
		}

		//------------------------------

		/*
			Sets the font style in a section of the text.

			p_startPosition is the position of the first character to use this font style.
			If this is negative, it is relative to the end of the text.

			p_length is the number of characters to use this font style.
			If this is negative, it goes to the left of the start position.
			If it is 0, everything after the starting position will be affected.
		*/
		virtual void setFontStyle(FontStyle p_fontStyle, int32 p_startPosition = 0, int32 p_length = 0)
		{
			if (m_implementation)
			{
				m_implementation->setFontStyle(p_fontStyle, p_startPosition, p_length);
			}
		}
		/*
			Returns the style of a character in the text.
		*/
		virtual FontStyle getFontStyle(uint32 p_characterPosition = 0)
		{
			if (m_implementation)
			{
				return m_implementation->getFontStyle(p_characterPosition);
			}
			return (FontStyle)0;
		}

		//------------------------------

		/*
			Sets the font stretch in a section of the text. Not all fonts support this.

			p_startPosition is the position of the first character to use this font stretch.
			If this is negative, it is relative to the end of the text.

			p_length is the number of characters to use this font stretch.
			If this is negative, it goes to the left of the start position.
			If it is 0, everything after the starting position will be affected.
		*/
		virtual void setFontStretch(FontStretch p_fontStretch, int32 p_startPosition = 0, int32 p_length = 0)
		{
			if (m_implementation)
			{
				m_implementation->setFontStretch(p_fontStretch, p_startPosition, p_length);
			}
		}
		/*
			Returns the font stretch of a character in the text.
		*/
		virtual FontStretch getFontStretch(uint32 p_characterPosition = 0)
		{
			if (m_implementation)
			{
				return m_implementation->getFontStretch(p_characterPosition);
			}
			return (FontStretch)0;
		}

		//------------------------------

		/*
			Sets the font size in a section of the text.

			p_startPosition is the position of the first character to use this font size.
			If this is negative, it is relative to the end of the text.

			p_length is the number of characters to use this font size.
			If this is negative, it goes to the left of the start position.
			If it is 0, everything after the starting position will be affected.
		*/
		virtual void setFontSize(float p_fontSize, int32 p_startPosition = 0, int32 p_length = 0)
		{
			if (m_implementation)
			{
				m_implementation->setFontSize(p_fontSize, p_startPosition, p_length);
			}
		}
		/*
			Returns the size (height) of a character in the text.
		*/
		virtual float getFontSize(uint32 p_characterPosition = 0)
		{
			if (m_implementation)
			{
				return m_implementation->getFontSize(p_characterPosition);
			}
			return 0.f;
		}

		//------------------------------

		virtual std::string const& getString()
		{
			if (m_implementation)
			{
				return m_implementation->getString();
			}
			return "";
		}

		//------------------------------

		/*
			Returns a pointer to an OS-specific text object.
		*/
		virtual void* getHandle()
		{
			if (m_implementation)
			{
				return m_implementation->getHandle();
			}
			return nullptr;
		}

		//------------------------------

		using ProtectedRectangle::setBounds;
		void setBounds(float p_left, float p_top, float p_right, float p_bottom) override
		{
			if (m_implementation)
			{
				m_implementation->ProtectedRectangle::setBounds(p_left, p_top, p_right, p_bottom);
			}
		}
		Rectangle<> const& getBounds() const override
		{
			if (m_implementation)
			{
				return m_implementation->ProtectedRectangle::getBounds();
			}
			return Rectangle<>{};
		}

		using ProtectedRectangle::move;
		void move(float p_offsetX, float p_offsetY) override
		{
			if (m_implementation)
			{
				m_implementation->ProtectedRectangle::move(p_offsetX, p_offsetY);
			}
		}
		void moveX(float p_offsetX) override
		{
			if (m_implementation)
			{
				m_implementation->ProtectedRectangle::moveX(p_offsetX);
			}
		}
		void moveY(float p_offsetY) override
		{
			if (m_implementation)
			{
				m_implementation->ProtectedRectangle::moveY(p_offsetY);
			}
		}

		using ProtectedRectangle::setTopLeft;
		void setTopLeft(float p_left, float p_top, bool p_willKeepSize = true) override
		{
			if (m_implementation)
			{
				m_implementation->ProtectedRectangle::setTopLeft(p_left, p_top, p_willKeepSize);
			}
		}
		Point<> getTopLeft() const override
		{
			if (m_implementation)
			{
				return m_implementation->ProtectedRectangle::getTopLeft();
			}
			return Point<>{};
		}

		using ProtectedRectangle::setTopRight;
		void setTopRight(float p_right, float p_top, bool p_willKeepSize = true) override
		{
			if (m_implementation)
			{
				m_implementation->ProtectedRectangle::setTopRight(p_right, p_top, p_willKeepSize);
			}
		}
		Point<> getTopRight() const override
		{
			if (m_implementation)
			{
				return m_implementation->ProtectedRectangle::getTopRight();
			}
			return Point<>{};
		}

		using ProtectedRectangle::setBottomLeft;
		void setBottomLeft(float p_left, float p_bottom, bool p_willKeepSize = true) override
		{
			if (m_implementation)
			{
				m_implementation->ProtectedRectangle::setBottomLeft(p_left, p_bottom, p_willKeepSize);
			}
		}
		Point<> getBottomLeft() const override
		{
			if (m_implementation)
			{
				return m_implementation->ProtectedRectangle::getBottomLeft();
			}
			return Point<>{};
		}

		using ProtectedRectangle::setBottomRight;
		void setBottomRight(float p_right, float p_bottom, bool p_willKeepSize = true) override
		{
			if (m_implementation)
			{
				m_implementation->ProtectedRectangle::setBottomRight(p_right, p_bottom, p_willKeepSize);
			}
		}
		Point<> getBottomRight() const override
		{
			if (m_implementation)
			{
				return m_implementation->ProtectedRectangle::getBottomRight();
			}
			return Point<>{};
		}

		using ProtectedRectangle::setCenter;
		void setCenter(float p_x, float p_y) override
		{
			if (m_implementation)
			{
				m_implementation->ProtectedRectangle::setCenter(p_x, p_y);
			}
		}
		Point<> getCenter() const override
		{
			if (m_implementation)
			{
				return m_implementation->ProtectedRectangle::getCenter();
			}
			return Point<>{};
		}
		void setCenterX(float p_x) override
		{
			if (m_implementation)
			{
				m_implementation->ProtectedRectangle::setCenterX(p_x);
			}
		}
		float getCenterX() const override
		{
			if (m_implementation)
			{
				return m_implementation->ProtectedRectangle::getCenterX();
			}
			return 0.f;
		}
		void setCenterY(float p_y) override
		{
			if (m_implementation)
			{
				m_implementation->ProtectedRectangle::setCenterY(p_y);
			}
		}
		float getCenterY() const override
		{
			if (m_implementation)
			{
				return m_implementation->ProtectedRectangle::getCenterY();
			}
			return 0.f;
		}
		void setLeft(float p_left, bool p_willKeepWidth = true) override
		{
			if (m_implementation)
			{
				m_implementation->ProtectedRectangle::setLeft(p_left, p_willKeepWidth);
			}
		}
		float getLeft() const override
		{
			if (m_implementation)
			{
				return m_implementation->ProtectedRectangle::getLeft();
			}
			return 0.f;
		}
		void setTop(float p_top, bool p_willKeepHeight = true) override
		{
			if (m_implementation)
			{
				m_implementation->ProtectedRectangle::setTop(p_top, p_willKeepHeight);
			}
		}
		float getTop() const override
		{
			if (m_implementation)
			{
				return m_implementation->ProtectedRectangle::getTop();
			}
			return 0.f;
		}
		void setRight(float p_right, bool p_willKeepWidth = true) override
		{
			if (m_implementation)
			{
				m_implementation->ProtectedRectangle::setRight(p_right, p_willKeepWidth);
			}
		}
		float getRight() const override
		{
			if (m_implementation)
			{
				return m_implementation->ProtectedRectangle::getRight();
			}
			return 0.f;
		}
		void setBottom(float p_bottom, bool p_willKeepHeight = true) override
		{
			if (m_implementation)
			{
				m_implementation->ProtectedRectangle::setBottom(p_bottom, p_willKeepHeight);
			}
		}
		float getBottom() const override
		{
			if (m_implementation)
			{
				return m_implementation->ProtectedRectangle::getBottom();
			}
			return 0.f;
		}
		void setWidth(float p_width) override
		{
			if (m_implementation)
			{
				m_implementation->ProtectedRectangle::setWidth(p_width);
			}
		}
		float getWidth() const override
		{
			if (m_implementation)
			{
				return m_implementation->ProtectedRectangle::getWidth();
			}
			return 0.f;
		}
		void setHeight(float p_height) override
		{
			if (m_implementation)
			{
				m_implementation->ProtectedRectangle::setHeight(p_height);
			}
		}
		float getHeight() const override
		{
			if (m_implementation)
			{
				return m_implementation->ProtectedRectangle::getHeight();
			}
			return 0.f;
		}

		using ProtectedRectangle::setSize;
		void setSize(float p_width, float p_height) override
		{
			if (m_implementation)
			{
				m_implementation->ProtectedRectangle::setSize(p_width, p_height);
			}
		}
		Point<> getSize() const override
		{
			if (m_implementation)
			{
				return m_implementation->ProtectedRectangle::getSize();
			}
			return Point<>{};
		}

		using ProtectedRectangle::getIsIntersecting;
		bool getIsIntersecting(float p_left, float p_top, float p_right, float p_bottom) const override
		{
			if (m_implementation)
			{
				return m_implementation->ProtectedRectangle::getIsIntersecting(p_left, p_top, p_right, p_bottom);
			}
			return false;
		}
		bool getIsContaining(float p_left, float p_top, float p_right, float p_bottom) const override
		{
			if (m_implementation)
			{
				return m_implementation->ProtectedRectangle::getIsContaining(p_left, p_top, p_right, p_bottom);
			}
			return false;
		}

		using ProtectedRectangle::getIsContaining;
		bool getIsContaining(float p_x, float p_y) const override
		{
			if (m_implementation)
			{
				return m_implementation->ProtectedRectangle::getIsContaining(p_x, p_y);
			}
			return false;
		}

		Text& operator=(Text const& p_text)
		{
			if (m_implementation)
			{
				m_implementation->forget();
			}
			m_implementation = p_text.m_implementation;
			if (m_implementation)
			{
				m_implementation->remember();
			}
			return *this;
		}
		bool operator==(Text const& p_text) const
		{
			return m_implementation == p_text.m_implementation;
		}
		bool operator!=(Text const& p_text) const
		{
			return m_implementation != p_text.m_implementation;
		}

		bool getIsValid() const
		{
			return m_implementation;
		}
		operator bool() const
		{
			return m_implementation;
		}
		/*
			Returns whether the text has been created and can be used.
			For example, an image created with Image() is invalid while one that has been created using a DrawingContext is valid.
		*/
		void destroy()
		{
			if (m_implementation)
			{
				m_implementation->forget();
			}
			m_implementation = nullptr;
		}

	private:
		friend class DrawingContext;

<<<<<<< HEAD
		Text* m_implementation;

		Text(Text* p_implementation) :
			m_implementation(p_implementation)
=======
		LinearGradient(LinearGradient* p_implementation) :
			ProtectedReferenceCounted{p_implementation}
>>>>>>> 40ce1e01
		{
		}

	public:
		Text() :
			m_implementation(nullptr)
		{
		}
<<<<<<< HEAD
		Text(Text const& p_text) :
			m_implementation(p_text.m_implementation)
		{
			if (m_implementation)
			{
				m_implementation->remember();
			}
		}
		~Text()
=======
		LinearGradient(LinearGradient const& p_gradient) :
			ProtectedReferenceCounted{p_gradient}
>>>>>>> 40ce1e01
		{
			if (m_implementation)
			{
				m_implementation->forget();
			}
		}
	};

	class LinearGradient : public ProtectedReferenceCounted<LinearGradient>
	{
	public:
		virtual void* getHandle() const
		{
			if (m_implementation)
			{
				return m_implementation->getHandle();
			}
			return nullptr;
		}

		/*
			Sets an offset in the start and end positions.
		*/
		virtual void setOffset(Point<> const& p_offset)
		{
			setOffset(p_offset.x, p_offset.y);
		}
		/*
			Sets an offset in the start and end positions.
		*/
		virtual void setOffset(float p_x, float p_y)
		{
			if (m_implementation)
			{
				m_implementation->setOffset(p_x, p_y);
			}
		}
		/*
			Sets the horizontal offset in the start position.
		*/
		virtual void setOffsetX(float p_x)
		{
			if (m_implementation)
			{
				m_implementation->setOffsetX(p_x);
			}
		}
		/*
			Sets the vertical offset in the start position.
		*/
		virtual void setOffsetY(float p_y)
		{
			if (m_implementation)
			{
				m_implementation->setOffsetY(p_y);
			}
		}

		/*
			Returns the offset in the start and end positions.
		*/
		virtual Point<> const& getOffset() const
		{
			if (m_implementation)
			{
				return m_implementation->getOffset();
			}
			return Point<>{};
		}
		/*
			Returns the horizontal offset in the start and end positions.
		*/
		virtual float getOffsetX() const
		{
			if (m_implementation)
			{
				return m_implementation->getOffsetX();
			}
			return 0.f;
		}
		/*
			Returns the vertical offset in the start and end positions.
		*/
		virtual float getOffsetY() const
		{
			if (m_implementation)
			{
				return m_implementation->getOffsetY();
			}
			return 0.f;
		}

		/*
			Sets the coordinates where the gradient will start, relative to the origin.
		*/
		virtual void setStartPosition(Point<> const& p_startPosition)
		{
			setStartPosition(p_startPosition.x, p_startPosition.y);
		}
		/*
			Sets the coordinates relative to the origin where the gradient will start.
		*/
		virtual void setStartPosition(float p_x, float p_y)
		{
			if (m_implementation)
			{
				m_implementation->setStartPosition(p_x, p_y);
			}
		}
		/*
			Returns the coordinates relative to the origin where the gradient will start.
		*/
		virtual Point<> const& getStartPosition() const
		{
			if (m_implementation)
			{
				return m_implementation->getStartPosition();
			}
			return Point<>{};
		}
		/*
			Returns the X coordinate relative to the origin where the gradient will start.
		*/
		virtual float getStartPositionX() const
		{
			if (m_implementation)
			{
				return m_implementation->getStartPositionX();
			}
			return 0.f;
		}
		/*
			Returns the Y coordinate relative to the origin where the gradient will start.
		*/
		virtual float getStartPositionY() const
		{
			if (m_implementation)
			{
				return m_implementation->getStartPositionY();
			}
			return 0.f;
		}

		/*
			Sets the coordinates relative to the origin where the gradient will end.
		*/
		virtual void setEndPosition(Point<> const& p_endPosition)
		{
			setEndPosition(p_endPosition.x, p_endPosition.y);
		}
		/*
			Sets the coordinates relative to the origin where the gradient will end.
		*/
		virtual void setEndPosition(float p_x, float p_y)
		{
			if (m_implementation)
			{
				m_implementation->setEndPosition(p_x, p_y);
			}
		}
		/*
			Returns the coordinates relative to the origin where the gradient will end.
		*/
		virtual Point<> const& getEndPosition() const
		{
			if (m_implementation)
			{
				return m_implementation->getEndPosition();
			}
			return Point<>{};
		}
		/*
			Returns the X coordinate relative to the origin where the gradient will end.
		*/
		virtual float getEndPositionX() const
		{
			if (m_implementation)
			{
				return m_implementation->getEndPositionX();
			}
			return 0.f;
		}
		/*
			Returns the Y coordinate relative to the origin where the gradient will end.
		*/
		virtual float getEndPositionY() const
		{
			if (m_implementation)
			{
				return m_implementation->getEndPositionY();
			}
			return 0.f;
		}

	private:
		friend class DrawingContext;

<<<<<<< HEAD
		LinearGradient(LinearGradient* p_implementation) :
			ProtectedReferenceCounted(p_implementation)
=======
		RadialGradient(RadialGradient* p_implementation) :
			ProtectedReferenceCounted{p_implementation}
>>>>>>> 40ce1e01
		{
		}

	public:
		LinearGradient()
		{
		}
<<<<<<< HEAD
		LinearGradient(LinearGradient const& p_gradient) :
			ProtectedReferenceCounted(p_gradient)
=======
		RadialGradient(RadialGradient const& p_gradient) :
			ProtectedReferenceCounted{p_gradient}
>>>>>>> 40ce1e01
		{
		}
	};

	class RadialGradient : public ProtectedReferenceCounted<RadialGradient>
	{
	public:
		virtual void* getHandle() const
		{
			if (m_implementation)
			{
				return m_implementation->getHandle();
			}
			return nullptr;
		}

		/*
			Sets an offset in the start position.
		*/
		virtual void setOffset(float p_x, float p_y)
		{
			if (m_implementation)
			{
				m_implementation->setOffset(p_x, p_y);
			}
		}
		/*
			Sets an offset in the start position.
		*/
		virtual void setOffset(Point<> const& p_offset)
		{
			setOffset(p_offset.x, p_offset.y);
		}
		/*
			Sets the horizontal offset in the start position.
		*/
		virtual void setOffsetX(float p_x)
		{
			if (m_implementation)
			{
				m_implementation->setOffsetX(p_x);
			}
		}
		/*
			Sets the vertical offset in the start position.
		*/
		virtual void setOffsetY(float p_y)
		{
			if (m_implementation)
			{
				m_implementation->setOffsetY(p_y);
			}
		}
		/*
			Returns the offset in the start position.
		*/
		virtual Point<> const& getOffset() const
		{
			if (m_implementation)
			{
				return m_implementation->getOffset();
			}
			return Point<>{};
		}
		/*
			Returns the horizontal offset in the start position.
		*/
		virtual float getOffsetX() const
		{
			if (m_implementation)
			{
				return m_implementation->getOffsetX();
			}
			return 0.f;
		}
		/*
			Returns the vertical offset in the start position.
		*/
		virtual float getOffsetY() const
		{
			if (m_implementation)
			{
				return m_implementation->getOffsetY();
			}
			return 0.f;
		}

		/*
			Sets the coordinates relative to the origin where the gradient will start.
		*/
		virtual void setStartPosition(float p_x, float p_y)
		{
			if (m_implementation)
			{
				m_implementation->setStartPosition(p_x, p_y);
			}
		}
		/*
			Sets the coordinates where the gradient will start, relative to the origin.
		*/
		virtual void setStartPosition(Point<> const& p_startPosition)
		{
			if (m_implementation)
			{
				setStartPosition(p_startPosition.x, p_startPosition.y);
			}
		}
		/*
			Returns the coordinates relative to the origin where the gradient will start.
		*/
		virtual Point<> const& getStartPosition() const
		{
			if (m_implementation)
			{
				return m_implementation->getStartPosition();
			}
			return Point<>{};
		}
		/*
			Returns the X coordinate relative to the origin where the gradient will start.
		*/
		virtual float getStartPositionX() const
		{
			if (m_implementation)
			{
				return m_implementation->getStartPositionX();
			}
			return 0.f;
		}
		/*
			Returns the Y coordinate relative to the origin where the gradient will start.
		*/
		virtual float getStartPositionY() const
		{
			if (m_implementation)
			{
				return m_implementation->getStartPositionY();
			}
			return 0.f;
		}

		/*
			Sets the horizontal and vertical size of the gradient.
		*/
		virtual void setRadius(float p_radiusX, float p_radiusY)
		{
			if (m_implementation)
			{
				m_implementation->setRadius(p_radiusX, p_radiusY);
			}
		}
		/*
			Sets the horizontal and vertical size of the gradient.
		*/
		virtual void setRadius(float p_radius)
		{
			setRadius(p_radius, p_radius);
		}
		/*
			Sets the horizontal and vertical size of the gradient.
		*/
		virtual void setRadius(Point<> const& p_radius)
		{
			setRadius(p_radius.x, p_radius.y);
		}
		/*
			Returns the horizontal and vertical size of the gradient.
		*/
		virtual Point<> const& getRadius() const
		{
			if (m_implementation)
			{
				return m_implementation->getRadius();
			}
			return Point<>{};
		}
		/*
			Returns the horizontal size of the gradient.
		*/
		virtual float getRadiusX() const
		{
			if (m_implementation)
			{
				return m_implementation->getRadiusX();
			}
			return 0.f;
		}
		/*
			Returns the vertical size of the gradient.
		*/
		virtual float getRadiusY() const
		{
			if (m_implementation)
			{
				return m_implementation->getRadiusY();
			}
		}

	private:
		friend class DrawingContext;

		RadialGradient(RadialGradient* p_implementation) :
			ProtectedReferenceCounted{ p_implementation }
		{
		}

	public:
		RadialGradient()
		{
		}
		RadialGradient(RadialGradient const& p_gradient) :
			ProtectedReferenceCounted{ p_gradient }
		{
		}
	};

	/*
		A class representing a position and a color, used to make a gradient.
		The position between 0 and 1 and is relative to the start and end positions if it's linear,
		and relative to the start position and radius if it's radial.
	*/
	class GradientStop
	{
	public:
		Avo::Color color;
		float position;

		GradientStop(Avo::Color const& p_color, float p_position) :
			color{ p_color }, 
			position{ p_position }
		{
		}
	};

	/*
		Platform-specific interface for cached geometry that can be created and drawn by a DrawingContext.
		Used to draw more efficiently.
	*/
	class Geometry : public ProtectedReferenceCounted<Geometry> 
	{ 
	private:
		friend class DrawingContext;

		Geometry(Geometry* p_implementation) :
			ProtectedReferenceCounted{ p_implementation }
		{
		}

	public:
		Geometry() = default;
		Geometry(Geometry const& p_geometry) :
			ProtectedReferenceCounted{ p_geometry }
		{
		}
	};

	/*
		Used to store the drawing state of a DrawingContext, which includes the current transformations.
		Create one with DrawingContext::createDrawingState().
	*/
	class DrawingState : public ReferenceCounted { };

	class TextProperties
	{
	public:
		std::string fontFamilyName = FONT_FAMILY_ROBOTO;

		FontWeight fontWeight = FontWeight::Medium;
		FontStyle fontStyle = FontStyle::Normal;
		FontStretch fontStretch = FontStretch::Medium;
		TextAlign textAlign = TextAlign::Left;
		ReadingDirection readingDirection = ReadingDirection::LeftToRight;

		float characterSpacing = 0.f; // Only supported for text objects.
		float lineHeight = 1.f;
		float fontSize = 22.f;
	};

	enum class LineCap
	{
		Flat,
		Round,
		Square,
		Triangle
	};

	enum class LineJoin
	{
		Bevel,
		Miter,
		Round
	};

	enum class LineDashStyle
	{
		Solid,
		Dash,
		Dot,
		DashDot,
		DashDotDot,
		Custom
	};

	/*
		A drawing context interface, created by a GUI to be used to create objects
		like text and images (and more) as well as to draw graphics in views.
	*/
	class DrawingContext : public ReferenceCounted
	{
	protected:
		TextProperties m_textProperties;

		static Image createImageFromImplementation(Image* p_implementation)
		{
			return { p_implementation };
		}
		static Text createTextFromImplementation(Text* p_implementation)
		{
			return { p_implementation };
		}
		static LinearGradient createLinearGradientFromImplementation(LinearGradient* p_implementation)
		{
			return { p_implementation };
		}
		static RadialGradient createRadialGradientFromImplementation(RadialGradient* p_implementation)
		{
			return { p_implementation };
		}
		static Geometry createGeometryFromImplementation(Geometry* p_geometry)
		{
			return { p_geometry };
		}
		static Geometry* getGeometryImplementation(Geometry const& p_geometry)
		{
			return p_geometry.m_implementation;
		}

	public:
		/*
			Returns the image format of the given image file.
			Only the first 8 bytes of the file is needed.
		*/
		static auto getImageFormatOfFile(uint64 p_fileData)
		{
			if (!std::strncmp((char const*)&p_fileData, "\x89\x50\x4E\x47\x0D\x0A\x1A\x0A", 8))
			{
				return Avo::ImageFormat::Png;
			}
			else if (!std::strncmp((char const*)&p_fileData, "\xFF\xD8\xFF", 3))
			{
				return Avo::ImageFormat::Jpeg;
			}
			else if (!std::strncmp((char const*)&p_fileData, "\x00\x00\x01\x00", 4) ||
			         !std::strncmp((char const*)&p_fileData, "\x00\x00\x02\x00", 4))
			{
				return Avo::ImageFormat::Ico;
			}
			return Avo::ImageFormat::Unknown;
		}
		/*
			Returns the image format of the given image file.
		*/
		static Avo::ImageFormat getImageFormatOfFile(std::string const& p_filePath)
		{
			char signatureBytes[8];

			std::ifstream fileStream(p_filePath);
			fileStream.read(signatureBytes, 8);
			fileStream.close();

			return getImageFormatOfFile(*(uint64*)signatureBytes);
		}
		/*
			Returns the image format of the given image file.
		*/
		static Avo::ImageFormat getImageFormatOfFile(char const* p_filePath)
		{
			char signatureBytes[8];

			std::ifstream fileStream(p_filePath);
			fileStream.read(signatureBytes, 8);
			fileStream.close();

			return getImageFormatOfFile(*(uint64*)signatureBytes);
		}

		//------------------------------

		/*
			Initializes drawing. The GUI calls this for you.
		*/
		virtual void beginDrawing() = 0;
		/*
			Finishes the drawing and shows it. The GUI calls this for you.
		*/
		virtual void finishDrawing(std::vector<Rectangle<>> const& p_updatedRectangles) = 0;

		//------------------------------

		/*
			Creates a drawing state object.
			It can be re-used and you can call saveDrawingState and restoreDrawingState as many times as you want.
		*/
		virtual DrawingState* createDrawingState() = 0;
		/*
			Saves the internal drawing state of the drawing context in a DrawingState object.
		*/
		virtual void saveDrawingState(DrawingState* p_drawingState) = 0;
		/*
			Loads the internal drawing state of the drawing context from a DrawingState object.
		*/
		virtual void restoreDrawingState(DrawingState* p_drawingState) = 0;

		//------------------------------

		/*
			Sets whether the target is fullscreen or windowed.
		*/
		virtual void setIsFullscreen(bool p_isFullscreen) = 0;
		/*
			Switches between windowed and fullscreen mode.
			If it is currently windowed, it switches to fullscreen, and the other way around.
		*/
		virtual void switchFullscreen() = 0;
		/*
			Returns whether the target is fullscreen or windowed.
		*/
		virtual bool getIsFullscreen() = 0;

		//------------------------------

		/*
			Enables synchronization with the monitor.
		*/
		virtual void enableVsync() = 0;
		/*
			Disables synchronization with the monitor.
		*/
		virtual void disableVsync() = 0;
		/*
			Returns whether presentation is synchronized with the monitor.
		*/
		virtual bool getIsVsyncEnabled() = 0;

		//------------------------------

		/*
			Sets the color that the target is filled with before any drawing.
		*/
		virtual void setBackgroundColor(Color const& p_color) = 0;
		/*
			Returns the color that the target is filled with before any drawing.
		*/
		virtual Color getBackgroundColor() = 0;

		//------------------------------

		/*
			Returns the DPI that the DrawingContext is scaling all DIP units to.
			All coordinates that the DrawingContext works with are in DIPs.
		*/
		virtual float getDpi() = 0;
		/*
			Sets the DPI that the DrawingContext is scaling all DIP units to.
			It is not recommended to call this manually, since any DPI changes are updated with this method automatically from the corresponding window.
			All coordinates that the DrawingContext works with are in DIPs.
		*/
		virtual void setDpi(float p_dpi) = 0;

		//------------------------------

		/*
			Moves the screen position of the coordinate (0, 0).
		*/
		virtual void moveOrigin(Point<> const& p_offset) = 0;
		/*
			Moves the screen position of the coordinate (0, 0).
		*/
		virtual void moveOrigin(float p_offsetX, float p_offsetY) = 0;
		/*
			Sets the screen position of the coordinate (0, 0).
		*/
		virtual void setOrigin(Point<> const& p_origin) = 0;
		/*
			Sets the screen position of the coordinate (0, 0).
		*/
		virtual void setOrigin(float p_x, float p_y) = 0;
		/*
			Returns the screen position of the coordinate (0, 0).
		*/
		virtual Point<> getOrigin() = 0;

		//------------------------------

		/*
			Multiplies the size factor, which will be transforming future graphics drawing so that it is bigger or smaller.
			Everything will be scaled towards the origin.
		*/
		virtual void scale(float p_scale) = 0;
		/*
			Multiplies the size factor independently for the x-axis and y-axis, which will be transforming future graphics
			drawing so that it is bigger or smaller. Everything will be scaled towards the origin.
		*/
		virtual void scale(float p_scaleX, float p_scaleY) = 0;
		/*
			Multiplies the size factor, which will be transforming future graphics drawing so that it is bigger or smaller.
			Everything will be scaled towards the origin parameter, which is relative to the top-left corner of the window.
		*/
		virtual void scale(float p_scale, Point<> const& p_origin) = 0;
		/*
			Multiplies the size factor independently for the x-axis and y-axis, which will be transforming future graphics
			drawing so that it is bigger or smaller. Everything will be scaled towards the origin parameter, which is relative
			to the top-left corner of the window.
		*/
		virtual void scale(float p_scaleX, float p_scaleY, Point<> const& p_origin) = 0;
		/*
			Multiplies the size factor, which will be transforming future graphics drawing so that it is bigger or smaller.
			Everything will be scaled towards the origin parameter, which is relative to the top-left corner of the window.
		*/
		virtual void scale(float p_scale, float p_originX, float p_originY) = 0;
		/*
			Multiplies the size factor independently for the x-axis and y-axis, which will be transforming future graphics
			drawing so that it is bigger or smaller. The origin is shifted so that everything is scaled towards the origin
			parameter, which is relative to the top-left corner of the window.
		*/
		virtual void scale(float p_scaleX, float p_scaleY, float p_originX, float p_originY) = 0;
		/*
			sets the size factor, which will be transforming future graphics drawing so that it is bigger or smaller than normal.
			Everything will be scaled towards the origin.
		*/
		virtual void setScale(float p_scale) = 0;
		/*
			Sets the size factor independently for the x-axis and y-axis, which will be transforming future graphics
			drawing so that it is bigger or smaller than normal. Everything will be scaled towards the origin.
		*/
		virtual void setScale(float p_scaleX, float p_scaleY) = 0;
		/*
			Sets the size factor, which will be transforming future graphics drawing so that it is bigger or smaller than normal.
			Everything will be scaled towards the origin parameter, which is relative to the top-left corner of the window.
		*/
		virtual void setScale(float p_scale, Point<> const& p_origin) = 0;
		/*
			Sets the size factor independently for the x-axis and y-axis, which will be transforming future graphics drawing so that
			it is bigger or smaller than normal. Everything will be scaled towards the origin parameter, which is relative
			to the top-left corner of the window.
		*/
		virtual void setScale(float p_scaleX, float p_scaleY, Point<> const& p_origin) = 0;
		/*
			Sets the size factor, which will be transforming future graphics drawing so that it is bigger or smaller than normal.
			Everything will be scaled towards the origin parameter, which is relative to the top-left corner of the window.
		*/
		virtual void setScale(float p_scale, float p_originX, float p_originY) = 0;
		/*
			Sets the size factor independently for the x-axis and y-axis, which will be transforming future graphics
			drawing so that it is bigger or smaller. The origin is shifted so that everything is scaled towards the origin
			parameter, which is relative to the top-left corner of the window.
		*/
		virtual void setScale(float p_scaleX, float p_scaleY, float p_originX, float p_originY) = 0;
		/*
			Returns the sizing factor which is transforming graphics drawing so that it is bigger or smaller.
			If it is 2, graphics is drawn double as big as normal. 0.5 is half as big as normal.
		*/
		virtual Point<> const& getScale() = 0;
		/*
			Returns the sizing factor for the x-axis which is transforming graphics drawing so that it is bigger or smaller.
			If it is 2, graphics is drawn double as big as normal. 0.5 is half as big as normal.
		*/
		virtual float getScaleX() = 0;
		/*
			Returns the sizing factor for the y-axis which is transforming graphics drawing so that it is bigger or smaller.
			If it is 2, graphics is drawn double as big as normal. 0.5 is half as big as normal.
		*/
		virtual float getScaleY() = 0;

		//------------------------------

		/*
			Rotates all future graphics drawing, with an angle in radians. Graphics will be rotated relative to the origin.
			p_radians is the angle to rotate, in radians.
			Positive angle is clockwise and negative is anticlockwise (in our coordinate system).
		*/
		virtual void rotate(float p_radians) = 0;
		/*
			Rotates all future graphics drawing, with an angle in radians.
			Graphics will be rotated relative to the origin parameter, which itself is relative to the current origin.
			p_radians is the angle to rotate, in radians.
			Positive angle is clockwise and negative is anticlockwise (in our coordinate system).
		*/
		virtual void rotate(float p_radians, Point<> const& p_origin) = 0;
		/*
			Rotates all future graphics drawing, with an angle in radians.
			Graphics will be rotated relative to the origin parameter, which itself is relative to the current origin.
			p_radians is the angle to rotate, in radians.
			Positive angle is clockwise and negative is anticlockwise (in our coordinate system).
		*/
		virtual void rotate(float p_radians, float p_originX, float p_originY) = 0;

		//------------------------------

		/*
			Resets all graphics drawing transformations, so that every coordinate used in any drawing operation is unaltered, and relative to the top-left corner of the target.
		*/
		virtual void resetTransformations() = 0;

		//------------------------------

		/*
			Resizes the drawing buffers for the window. The GUI calls this for you when it is being resized.
			The size is expressed in dips.
		*/
		virtual void setSize(Point<> const& p_size) = 0;
		/*
			Resizes the drawing buffers for the window. The GUI calls this for you when it is being resized.
			The size is expressed in dips.
		*/
		virtual void setSize(float p_width, float p_height) = 0;
		/*
			Returns the size of the drawing buffers for the window, in dips.
		*/
		virtual Point<> getSize() = 0;

		//------------------------------

		/*
			Clears the whole buffer with the specified color.
		*/
		virtual void clear(Color const& p_color) = 0;
		/*
			Clears the whole buffer with a transparent background.
		*/
		virtual void clear() = 0;

		//------------------------------

		/*
			Draws a filled rectangle using the current color or gradient.
			Change color being used with method setColor or gradient with setGradientBrush.
		*/
		virtual void fillRectangle(Rectangle<> const& p_rectangle) = 0;
		/*
			Draws a filled rectangle using the current color or gradient.
			Change color being used with method setColor or gradient with setGradientBrush.
		*/
		virtual void fillRectangle(Point<> const& p_position, Point<> const& p_size) = 0;
		/*
			Draws a filled rectangle using the current color or gradient.
			Change color being used with method setColor or gradient with setGradientBrush.
		*/
		virtual void fillRectangle(float p_left, float p_top, float p_right, float p_bottom) = 0;
		/*
			Draws a filled rectangle at the origin using the current color or gradient.
			Change color being used with method setColor or gradient with setGradientBrush.
		*/
		virtual void fillRectangle(Point<> const& p_size) = 0;
		/*
			Draws a filled rectangle at the origin using the current color or gradient.
			Change color being used with method setColor or gradient with setGradientBrush.
		*/
		virtual void fillRectangle(float p_width, float p_height) = 0;

		/*
			Draws a filled rectangle with custom corners using the current color or gradient.
			Change color being used with method setColor or gradient with setGradientBrush.
		*/
		virtual void fillRectangle(Rectangle<> const& p_rectangle, RectangleCorners const& p_rectangleCorners) = 0;
		/*
			Draws a filled rectangle with custom corners using the current color or gradient.
			Change color being used with method setColor or gradient with setGradientBrush.
		*/
		virtual void fillRectangle(Point<> const& p_position, Point<> const& p_size, RectangleCorners const& p_rectangleCorners) = 0;
		/*
			Draws a filled rectangle with custom corners using the current color or gradient.
			Change color being used with method setColor or gradient with setGradientBrush.
		*/
		virtual void fillRectangle(float p_left, float p_top, float p_right, float p_bottom, RectangleCorners const& p_rectangleCorners) = 0;

		/*
			Draws a filled rectangle with custom corners at the origin using the current color or gradient.
			Change color being used with method setColor or gradient with setGradientBrush.
		*/
		virtual void fillRectangle(Point<> const& p_size, RectangleCorners const& p_rectangleCorners) = 0;
		/*
			Draws a filled rectangle with custom corners at the origin using the current color or gradient.
			Change color being used with method setColor or gradient with setGradientBrush.
		*/
		virtual void fillRectangle(float p_width, float p_height, RectangleCorners const& p_rectangleCorners) = 0;

		/*
			Draws a filled rounded rectangle using the current color or gradient.
			Change color being used with method setColor or gradient with setGradientBrush.
		*/
		virtual void fillRoundedRectangle(Rectangle<> const& p_rectangle, float p_radius) = 0;
		/*
			Draws a filled rounded rectangle using the current color or gradient.
			Change color being used with method setColor or gradient with setGradientBrush.
		*/
		virtual void fillRoundedRectangle(Point<> const& p_position, Point<> const& p_size, float p_radius) = 0;
		/*
			Draws a filled rounded rectangle using the current color or gradient.
			Change color being used with method setColor or gradient with setGradientBrush.
		*/
		virtual void fillRoundedRectangle(float p_left, float p_top, float p_right, float p_bottom, float p_radius) = 0;
		/*
			Draws a filled rounded rectangle at the origin using the current color or gradient.
			Change color being used with method setColor or gradient with setGradientBrush.
		*/
		virtual void fillRoundedRectangle(Point<> const& p_size, float p_radius) = 0;
		/*
			Draws a filled rounded rectangle at the origin using the current color or gradient.
			Change color being used with method setColor or gradient with setGradientBrush.
		*/
		virtual void fillRoundedRectangle(float p_width, float p_height, float p_radius) = 0;

		//------------------------------

		/*
			Draws a rectangle outline using the current color or gradient.
			Change the color being used with the method setColor or the gradient with setGradientBrush.
		*/
		virtual void strokeRectangle(Rectangle<> const& p_rectangle, float p_strokeWidth = 1.f) = 0;
		/*
			Draws a rectangle outline using the current color or gradient.
			Change the color being used with the method setColor or the gradient with setGradientBrush.
		*/
		virtual void strokeRectangle(Point<> const& p_position, Point<> const& p_size, float p_strokeWidth = 1.f) = 0;
		/*
			Draws a rectangle outline using the current color or gradient.
			Change the color being used with the method setColor or the gradient with setGradientBrush.
		*/
		virtual void strokeRectangle(float p_left, float p_top, float p_right, float p_bottom, float p_strokeWidth = 1.f) = 0;
		/*
			Draws a rectangle outline at the origin using the current color or gradient.
			Change the color being used with the method setColor or the gradient with setGradientBrush.
		*/
		virtual void strokeRectangle(Point<> const& p_size, float p_strokeWidth = 1.f) = 0;
		/*
			Draws a rectangle outline at the origin using the current color or gradient.
			Change the color being used with the method setColor or the gradient with setGradientBrush.
		*/
		virtual void strokeRectangle(float p_width, float p_height, float p_strokeWidth = 1.f) = 0;

		/*
			Draws a rectangle outline with custom corners using the current color or gradient.
			Change the color being used with the method setColor or the gradient with setGradientBrush.
		*/
		virtual void strokeRectangle(Rectangle<> const& p_rectangle, RectangleCorners const& p_rectangleCorners, float p_strokeWidth = 1.f) = 0;
		/*
			Draws a rectangle outline with custom corners using the current color or gradient.
			Change the color being used with the method setColor or the gradient with setGradientBrush.
		*/
		virtual void strokeRectangle(Point<> const& p_position, Point<> const& p_size, RectangleCorners const& p_rectangleCorners, float p_strokeWidth = 1.f) = 0;
		/*
			Draws a rectangle outline with custom corners using the current color or gradient.
			Change the color being used with the method setColor or the gradient with setGradientBrush.
		*/
		virtual void strokeRectangle(float p_left, float p_top, float p_right, float p_bottom, RectangleCorners const& p_rectangleCorners, float p_strokeWidth = 1.f) = 0;
		/*
			Draws a rectangle outline at the origin with custom corners using the current color or gradient.
			Change the color being used with the method setColor or the gradient with setGradientBrush.
		*/
		virtual void strokeRectangle(Point<> const& p_size, RectangleCorners const& p_rectangleCorners, float p_strokeWidth = 1.f) = 0;
		/*
			Draws a rectangle outline at the origin with custom corners using the current color or gradient.
			Change the color being used with the method setColor or the gradient with setGradientBrush.
		*/
		virtual void strokeRectangle(float p_width, float p_height, RectangleCorners const& p_rectangleCorners, float p_strokeWidth = 1.f) = 0;

		/*
			Draws a rounded rectangle outline using the current color or gradient.
			Change the color being used with the method setColor or the gradient with setGradientBrush.
		*/
		virtual void strokeRoundedRectangle(Rectangle<> const& p_rectangle, float p_radius, float p_strokeWidth = 1.f) = 0;
		/*
			Draws a rounded rectangle outline using the current color or gradient.
			Change the color being used with the method setColor or the gradient with setGradientBrush.
		*/
		virtual void strokeRoundedRectangle(Point<> const& p_position, Point<> const& p_size, float p_radius, float p_strokeWidth = 1.f) = 0;
		/*
			Draws a rounded rectangle outline using the current color or gradient.
			Change the color being used with the method setColor or the gradient with setGradientBrush.
		*/
		virtual void strokeRoundedRectangle(float p_left, float p_top, float p_right, float p_bottom, float p_radius, float p_strokeWidth = 1.f) = 0;

		/*
			Draws a rounded rectangle outline at the origin using the current color or gradient.
			Change the color being used with the method setColor or the gradient with setGradientBrush.
		*/
		virtual void strokeRoundedRectangle(Point<> const& p_size, float p_radius, float p_strokeWidth = 1.f) = 0;
		/*
			Draws a rounded rectangle outline at the origin using the current color or gradient.
			Change the color being used with the method setColor or the gradient with setGradientBrush.
		*/
		virtual void strokeRoundedRectangle(float p_width, float p_height, float p_radius, float p_strokeWidth = 1.f) = 0;

		//------------------------------

		/*
			Draws a filled circle using the current color or gradient.
			Change the color being used with the method setColor or the gradient with setGradientBrush.

			p_position is the center position of the circle.
		*/
		virtual void fillCircle(Point<> const& p_position, float p_radius) = 0;
		/*
			Draws a filled circle using the current color or gradient.
			Change the color being used with the method setColor or the gradient with setGradientBrush.

			p_x is the horizontal center position of the circle.
			p_y is the vertical center position of the circle.
		*/
		virtual void fillCircle(float p_x, float p_y, float p_radius) = 0;

		/*
			Draws a circle outline using the current color or gradient.
			Change the color being used with the method setColor or the gradient with setGradientBrush.

			p_position is the center position of the circle.
		*/
		virtual void strokeCircle(Point<> const& p_position, float p_radius, float p_strokeWidth = 1.f) = 0;
		/*
			Draws a circle outline using the current color or gradient.
			Change the color being used with the method setColor or the gradient with setGradientBrush.

			p_position is the center position of the circle.
		*/
		virtual void strokeCircle(float p_x, float p_y, float p_radius, float p_strokeWidth = 1.f) = 0;

		//------------------------------

		/*
			Draws a straight line between two points using the current color or gradient.
			Change the color being used with the method setColor or the gradient with setGradientBrush.
		*/
		virtual void drawLine(Point<> const& p_point_0, Point<> const& p_point_1, float p_thickness = 1.f) = 0;
		/*
			Draws a straight line between two points using the current color or gradient.
			Change the color being used with the method setColor or the gradient with setGradientBrush.
		*/
		virtual void drawLine(float p_x0, float p_y0, float p_x1, float p_y1, float p_thickness = 1.f) = 0;

		//------------------------------

		/*
			Draws the edge of a custom shape.

			p_vertices is a vector of the points that make up the shape.
			p_lineThickness is how thicc the edges of the shape are.
			p_isClosed is whether the last vertex will be connected to the first one to close the shape.
		*/
		virtual void strokeShape(std::vector<Point<>> const& p_vertices, float p_lineThickness, bool p_isClosed = false) = 0;
		/*
			Draws the edge of a custom shape.

			p_vertices is an array of points that make up the shape.
			p_numberOfVertices is the number of points that make up the shape.
			p_lineThickness is how thicc the edges of the shape are.
			p_isClosed is whether the last vertex will be connected to the first one to close the shape.
		*/
		virtual void strokeShape(Point<> const* p_vertices, uint32 p_numberOfVertices, float p_lineThickness, bool p_isClosed = false) = 0;
		/*
			Fills a custom shape with the current color or gradient.

			p_shape is a vector of points that make up the shape.
		*/
		virtual void fillShape(std::vector<Point<>> const& p_vertices) = 0;
		/*
			Fills a custom shape with the current color or gradient.

			p_vertices is an array of points that make up the shape.
			p_numberOfVertices is he number of points that make up the shape.
		*/
		virtual void fillShape(Point<> const* p_vertices, uint32 p_numberOfVertices) = 0;

		//------------------------------

		/*
			Draws a stroked cached geometry with its coordinates relative to the origin.
			If you want to move the geometry, use moveOrigin().
			If you want to scale the geometry, use scale().
			You can also change the stroke color with setColor().
		*/
		virtual void strokeGeometry(Geometry const& p_geometry, float p_strokeWidth = 1.f) = 0;
		/*
			Draws a filled cached geometry with its coordinates relative to the origin.
			If you want to move the geometry, use moveOrigin().
			If you want to scale the geometry, use scale().
			You can also change the fill color with setColor().
		*/
		virtual void fillGeometry(Geometry const& p_geometry) = 0;

		//------------------------------

		/*
			Creates a Geometry object which represents a rounded rectangle.
			The Geometry object can be cached and allows for faster drawing.
		*/
		virtual Geometry createRoundedRectangleGeometry(float p_left, float p_top, float p_right, float p_bottom, float p_radius, bool p_isStroked = false) = 0;
		/*
			Creates a Geometry object which represents a rounded rectangle.
			The Geometry object can be cached and allows for faster drawing.
		*/
		virtual Geometry createRoundedRectangleGeometry(Point<> const& p_position, Point<> const& p_size, float p_radius, bool p_isStroked = false) = 0;
		/*
			Creates a Geometry object which represents a rounded rectangle.
			The Geometry object can be cached and allows for faster drawing.
		*/
		virtual Geometry createRoundedRectangleGeometry(Rectangle<> const& p_rectangle, float p_radius, bool p_isStroked = false) = 0;
		/*
			Creates a Geometry object which represents a rounded rectangle at the origin.
			The Geometry object can be cached and allows for faster drawing.
		*/
		virtual Geometry createRoundedRectangleGeometry(float p_width, float p_height, float p_radius, bool p_isStroked = false) = 0;
		/*
			Creates a Geometry object which represents a rounded rectangle at the origin.
			The Geometry object can be cached and allows for faster drawing.
		*/
		virtual Geometry createRoundedRectangleGeometry(Point<> const& p_size, float p_radius, bool p_isStroked = false) = 0;

		/*
			Creates a Geometry object which represents a rectangle with custom corners.
			The Geometry object can be cached and allows for faster drawing.
		*/
		virtual Geometry createCornerRectangleGeometry(float p_left, float p_top, float p_right, float p_bottom, RectangleCorners const& p_corners, bool p_isStroked = false) = 0;
		/*
			Creates a Geometry object which represents a rectangle with custom corners.
			The Geometry object can be cached and allows for faster drawing.
		*/
		virtual Geometry createCornerRectangleGeometry(Point<> const& p_position, Point<> const& p_size, RectangleCorners const& p_corners, bool p_isStroked = false) = 0;
		/*
			Creates a Geometry object which represents a rectangle with custom corners.
			The Geometry object can be cached and allows for faster drawing.
		*/
		virtual Geometry createCornerRectangleGeometry(Rectangle<> const& p_rectangle, RectangleCorners const& p_corners, bool p_isStroked = false) = 0;
		/*
			Creates a Geometry object which represents a rectangle with custom corners at the origin.
			The Geometry object can be cached and allows for faster drawing.
		*/
		virtual Geometry createCornerRectangleGeometry(float p_width, float p_height, RectangleCorners const& p_corners, bool p_isStroked = false) = 0;
		/*
			Creates a Geometry object which represents a rectangle with custom corners at the origin.
			The Geometry object can be cached and allows for faster drawing.
		*/
		virtual Geometry createCornerRectangleGeometry(Point<> const& p_size, RectangleCorners const& p_corners, bool p_isStroked = false) = 0;

		//------------------------------

		/*
			Creates a geometry object that represents a polygon.
			The Geometry object can be cached and allows for faster drawing.
		*/
		Geometry createPolygonGeometry(std::vector<Point<>> const& p_vertices, bool p_isStroked = false, bool p_isClosed = true)
		{
			return createPolygonGeometry(p_vertices.data(), p_vertices.size(), p_isStroked, p_isClosed);
		}
		/*
			Creates a geometry object that represents a polygon.
			The Geometry object can be cached and allows for faster drawing.
		*/
		virtual Geometry createPolygonGeometry(Point<> const* p_vertices, uint32 p_numberOfVertices, bool p_isStroked = false, bool p_isClosed = true) = 0;

		//------------------------------

		/*
			Changes the way both start- and endpoints of lines are drawn.
		*/
		virtual void setLineCap(LineCap p_lineCap) = 0;
		/*
			Changes the way startpoints of lines are drawn.
		*/
		virtual void setStartLineCap(LineCap p_lineCap) = 0;
		/*
			Changes the way endpoints of lines are drawn.
		*/
		virtual void setEndLineCap(LineCap p_lineCap) = 0;
		/*
			Returns the way startpoints of lines are drawn.
		*/
		virtual LineCap getStartLineCap() = 0;
		/*
			Returns the way endpoints of lines are drawn.
		*/
		virtual LineCap getEndLineCap() = 0;

		//------------------------------

		/*
			Sets how and if lines are dashed/dotted.
		*/
		virtual void setLineDashStyle(LineDashStyle p_dashStyle) = 0;
		/*
			Returns how and if lines are dashed/dotted.
		*/
		virtual LineDashStyle getLineDashStyle() = 0;

		/*
			Sets the offset of line dashing/dotting.
		*/
		virtual void setLineDashOffset(float p_dashOffset) = 0;
		/*
			Returns the offset of line dashing/dotting.
		*/
		virtual float getLineDashOffset() = 0;

		/*
			This changes the way the endpoints of dots and dashes on lines are drawn.
		*/
		virtual void setLineDashCap(LineCap p_dashCap) = 0;
		/*
			Returns the way the endpoints of dots and dashes on lines are drawn.
		*/
		virtual LineCap getLineDashCap() = 0;

		//------------------------------

		/*
			Sets the way line joints are drawn.
		*/
		virtual void setLineJoin(LineJoin p_lineJoin) = 0;
		/*
			Returns the way line joints are drawn.
		*/
		virtual LineJoin getLineJoin() = 0;

		/*
			Sets the lower limit of the thickness of pointy "mitered" joints.
		*/
		virtual void setLineJoinMiterLimit(float p_miterLimit) = 0;
		/*
			Returns the lower limit of the thickness of pointy "mitered" joints.
		*/
		virtual float getLineJoinMiterLimit() = 0;

		//------------------------------

		/*
			After calling this, all graphics drawn outside the cached geometry will be invisible, on pixel level.
			Call popClipShape to remove the last pushed clip geometry.
			The alpha of the clipped content will be multiplied by p_opacity.
		*/
		virtual void pushClipGeometry(Geometry const& p_geometry, float p_opacity = 1.f) = 0;

		//------------------------------

		/*
			After calling this, all graphics drawn outside the polygon will be invisible, on pixel level.
			Call popClipShape to remove the last pushed clip shape.
			The alpha of the clipped content will be multiplied by p_opacity.
		*/
		virtual void pushClipShape(std::vector<Point<>> const& p_points, float p_opacity = 1.f) = 0;
		/*
			After calling this, all graphics drawn outside the polygon will be invisible, on pixel level.
			Call popClipShape to remove the last pushed clip shape.
			The alpha of the clipped content will be multiplied by p_opacity.
		*/
		virtual void pushClipShape(Point<> const* p_points, uint32 p_numberOfPoints, float p_opacity = 1.f) = 0;

		/*
			This removes the last added clipping shape.
		*/
		virtual void popClipShape() = 0;

		//------------------------------

		/*
			After calling this, all graphics drawn outside the rectangle will be invisible, on pixel level.
			Call popClipShape to remove the last pushed clip rectangle.
		*/
		virtual void pushClipRectangle(float p_left, float p_top, float p_right, float p_bottom, float p_opacity = 1.f) = 0;
		/*
			After calling this, all graphics drawn outside the rectangle will be invisible, on pixel level.
			Call popClipShape to remove the last pushed clip rectangle.
		*/
		virtual void pushClipRectangle(Rectangle<> const& p_rectangle, float p_opacity = 1.f) = 0;
		/*
			After calling this, all graphics drawn outside a rectangle at the origin with the given size will be invisible, on pixel level.
			p_size is the size of the clip rectangle positioned at the origin.
			Call popClipShape to remove the last pushed clip rectangle.
		*/
		virtual void pushClipRectangle(Point<> const& p_size, float p_opacity = 1.f) = 0;

		/*
			After calling this, all graphics drawn outside the rectangle will be invisible, on pixel level.
			Call popClipShape to remove the last pushed clip corner rectangle.
			The alpha of the clipped content will be multiplied by p_opacity.
		*/
		virtual void pushClipRectangle(float p_left, float p_top, float p_right, float p_bottom, RectangleCorners const& p_corners, float p_opacity = 1.f) = 0;
		/*
			After calling this, all graphics drawn outside the rectangle will be invisible, on pixel level.
			Call popClipShape to remove the last pushed clip corner rectangle.
			The alpha of the clipped content will be multiplied by p_opacity.
		*/
		virtual void pushClipRectangle(Rectangle<> const& p_rectangle, RectangleCorners const& p_corners, float p_opacity = 1.f) = 0;
		/*
			After calling this, all graphics drawn outside a rectangle at the origin with the given size will be invisible, on pixel level.
			p_size is the size of the clip rectangle positioned at the origin.
			Call popClipShape to remove the last pushed clip corner rectangle.
			The alpha of the clipped content will be multiplied by p_opacity.
		*/
		virtual void pushClipRectangle(Point<> const& p_size, RectangleCorners const& p_corners, float p_opacity = 1.f) = 0;

		//------------------------------

		/*
			After calling this, all graphics drawn outside the rounded rectangle will be invisible, on pixel-level.
			Call popClipShape to remove the last pushed rounded clip rectangle.
			The alpha of the clipped content will be multiplied by p_opacity.
		*/
		virtual void pushRoundedClipRectangle(float p_left, float p_top, float p_right, float p_bottom, float p_radius, float p_opacity = 1.f) = 0;
		/*
			After calling this, all graphics drawn outside the rounded rectangle will be invisible, on pixel-level.
			Call popClipShape to remove the last pushed rounded clip rectangle.
			The alpha of the clipped content will be multiplied by p_opacity.
		*/
		virtual void pushRoundedClipRectangle(Rectangle<> const& p_rectangle, float p_radius, float p_opacity = 1.f) = 0;
		/*
			After calling this, all graphics drawn outside a rounded rectangle at the origin with the given size and radius will be invisible, on pixel level.
			p_size is the size of the rounded clip rectangle positioned at the origin.
			Call popClipShape to remove the last pushed rounded clip rectangle.
			The alpha of the clipped content will be multiplied by p_opacity.
		*/
		virtual void pushRoundedClipRectangle(Point<> const& p_size, float p_radius, float p_opacity = 1.f) = 0;

		//------------------------------

		/*
			Generates an image of a shadow that is cast by a rectangle.

			p_size is the size of the rectangle which will cast the shadow. The shadow will have bigger dimensions than this if p_blur > 0.
			p_blur is how far away from the surface the rectangle is (how blurry the shadow is).
			p_color is the color of the resulting shadow.
		*/
		virtual Image createRectangleShadowImage(Point<> const& p_size, float p_blur, Color const& p_color) = 0;
		/*
			Generates an image of a shadow that is cast by a rectangle.

			p_width is the width of the rectangle which will cast the shadow. The shadow will be wider than this if p_blur > 0.
			p_height is the height of the rectangle which will cast the shadow. The shadow will be taller than this if p_blur > 0.
			p_blur is how far away from the surface the rectangle is (how blurry the shadow is).
			p_color is the color of the resulting shadow.
		*/
		virtual Image createRectangleShadowImage(float p_width, float p_height, float p_blur, Color const& p_color) = 0;

		/*
			Generates an image of a shadow that is cast by a rectangle with custom corners.

			p_size is the size of the rectangle which will cast the shadow. The shadow will have bigger dimensions than this if p_blur > 0.
			p_blur is how far away from the surface the rectangle is (how blurry the shadow is).
			p_color is the color of the resulting shadow.
		*/
		virtual Image createRectangleShadowImage(Point<> const& p_size, RectangleCorners const& p_corners, float p_blur, Color const& p_color) = 0;
		/*
			Generates an image of a shadow that is cast by a rectangle with custom corners.

			p_width is the width of the rectangle which will cast the shadow. The shadow will be wider than this if p_blur > 0.
			p_height is the height of the rectangle which will cast the shadow. The shadow will be taller than this if p_blur > 0.
			p_blur is how far away from the surface the rectangle is (how blurry the shadow is).
			p_color is the color of the resulting shadow.
		*/
		virtual Image createRectangleShadowImage(float p_width, float p_height, RectangleCorners const& p_corners, float p_blur, Color const& p_color) = 0;

		//------------------------------

		/*
			Generates an image of a shadow that is cast by a rounded rectangle.

			p_size is the size of the rounded rectangle which will cast the shadow. The shadow will have bigger dimensions than this if p_blur > 0.
			p_radius is the corner radius ("roundness") of the rounded rectangle which will cast the shadow.
			p_blur is how far away from the surface the rounded rectangle is (how blurry the shadow is).
			p_color is the color of the resulting shadow.
		*/
		virtual Image createRoundedRectangleShadowImage(Point<> const& p_size, float p_radius, float p_blur, Color const& p_color) = 0;
		/*
			Generates an image of a shadow that is cast by a rounded rectangle.

			p_width is the width of the rounded rectangle which will cast the shadow. The shadow will be wider than this if p_blur > 0.
			p_height is the height of the rounded rectangle which will cast the shadow. The shadow will be taller than this if p_blur > 0.
			p_radius is the corner radius ("roundness") of the rounded rectangle which will cast the shadow.
			p_blur is how far away from the surface the rounded rectangle is (how blurry the shadow is).
			p_color is the color of the resulting shadow.
		*/
		virtual Image createRoundedRectangleShadowImage(float p_width, float p_height, float p_radius, float p_blur, Color const& p_color) = 0;

		//------------------------------

		/*
			Loads an image from pixel data in BGRA format.

			p_pixelData is an array which is 4*width*height bytes in size.
			It contains the color values for every pixel in the image, row-by-row. One byte for every color channel.

			p_width and p_height are in pixels.
		*/
		virtual Image createImage(uint8 const* p_pixelData, uint32 p_width, uint32 p_height) = 0;
		/*
			Loads an image from the data of an image file.
			p_imageData is a memory block which is p_size bytes in size.
		*/
		virtual Image createImage(uint8 const* p_imageData, uint32 p_size) = 0;
		/*
			Loads an image from the data of an image file.
			p_imageData is a memory block which is p_size bytes in size.
		*/
		Image createImage(std::vector<uint8> const& p_imageData)
		{
			return createImage(p_imageData.data(), p_imageData.size());
		}
		/*
			Loads an image from a file. Most standard image formats/codecs are supported.
			p_filePath is the path, relative or absolute, to the image file to be loaded.
			If this returns an invalid image, then the file path is probably incorrect.
		*/
		virtual Image createImage(std::string const& p_filePath) = 0;
		/*
			Creates an image from an OS-specific handle.

			On Windows, it is an HICON or HBITMAP.
		*/
		virtual Image createImageFromHandle(void* p_handle) = 0;
		/*
			Draws an image, placed according to the image's bounds and positioning/scaling options.
		*/
		virtual void drawImage(Image const& p_image, float p_multiplicativeOpacity = 1.f) = 0;

		//------------------------------

		/*
			Creates a buffer that contains the file data of an image, encoded in the format p_format.
		*/
		virtual std::vector<uint8> createImageFileData(Image const& p_image, ImageFormat p_format = ImageFormat::Png) = 0;
		/*
			Creates a stream that contains the file data of an image, encoded in the format p_format.
			On Windows, the return pointer type is IStream.
		*/
		virtual void* createImageFileDataNativeStream(Image const& p_image, ImageFormat p_format = ImageFormat::Png) = 0;
		/*
			Saves an image to a file, encoded in the format p_format.
		*/
		virtual void saveImageToFile(Image const& p_image, std::string const& p_filePath, ImageFormat p_format = ImageFormat::Png) = 0;

		//------------------------------

		/*
			Creates an OS API native image from an AvoGUI image.
			On Windows, it returns an HBITMAP.
		*/
		virtual void* createNativeImageFromImage(Image const& p_image) = 0;

		//------------------------------

		/*
			Creates a linear gradient that can be used as a brush when drawing things.
		*/
		virtual LinearGradient createLinearGradient(std::vector<GradientStop> const& p_gradientStops, float p_startX = 0.f, float p_startY = 0.f, float p_endX = 0.f, float p_endY = 0.f) = 0;
		/*
			Creates a linear gradient that can be used as a brush when drawing things.
		*/
		virtual LinearGradient createLinearGradient(std::vector<GradientStop> const& p_gradientStops, Point<> const& p_startPosition, Point<> const& p_endPosition) = 0;

		/*
			Creates a radial gradient that can be used as a brush when drawing things.
		*/
		virtual RadialGradient createRadialGradient(std::vector<GradientStop> const& p_gradientStops, float p_startX = 0.f, float p_startY = 0.f, float p_radiusX = 0.f, float p_radiusY = 0.f) = 0;
		/*
			Creates a radial gradient that can be used as a brush when drawing things.
		*/
		virtual RadialGradient createRadialGradient(std::vector<GradientStop> const& p_gradientStops, float p_startX, float p_startY, float p_radius) = 0;
		/*
			Creates a radial gradient that can be used as a brush when drawing things.
		*/
		virtual RadialGradient createRadialGradient(std::vector<GradientStop> const& p_gradientStops, Point<> const& p_startPosition, float p_radiusX, float p_radiusY) = 0;
		/*
			Creates a radial gradient that can be used as a brush when drawing things.
		*/
		virtual RadialGradient createRadialGradient(std::vector<GradientStop> const& p_gradientStops, Point<> const& p_startPosition, float p_radius) = 0;
		/*
			Creates a radial gradient that can be used as a brush when drawing things.
		*/
		virtual RadialGradient createRadialGradient(std::vector<GradientStop> const& p_gradientStops, Point<> const& p_startPosition, Point<> const& p_radius) = 0;

		/*
			Sets a linear gradient to be used as the brush when drawing things.
		*/
		virtual void setGradient(LinearGradient const& p_gradient) = 0;
		/*
			Sets a radial gradient to be used as the brush when drawing things.
		*/
		virtual void setGradient(RadialGradient const& p_gradient) = 0;
		/*
			Sets a color to be used when drawing things.
		*/
		virtual void setColor(Color const& p_color) = 0;

		/*
			Sets the transparency of all graphics that will be drawn.
		*/
		virtual void setOpacity(float p_opacity) = 0;

		//------------------------------

		/*
			Adds a new font family that can be used by text.
			p_filePath is a path to a font file with a common format.
		*/
		virtual void addFont(std::string const& p_filePath) = 0;

		/*
			Adds a new font to a font family that can be used by text.
			p_data is the data that would be in a font file with a common format.
		*/
		virtual void addFont(std::vector<uint8> const& p_data) = 0;
		/*
			Adds a new font to a font family that can be used by text.
			p_data is the data that would be in a font file with a common format.
		*/
		virtual void addFont(std::vector<uint8>&& p_data) = 0;
		/*
			Adds a new font to a font family that can be used by text.
			p_data is the data that would be in a font file with a common format.
			p_size is the size of the data in bytes.
		*/
		virtual void addFont(uint8 const* p_data, uint32 p_size) = 0;

		//------------------------------

		/*
			Sets the default properties of text created with this drawing context.
			These properties can be overridden by changing the properties of a text object.
		*/
		virtual void setDefaultTextProperties(TextProperties const& p_textProperties) = 0;
		/*
			Returns the default properties of text created with this drawing context.
			These properties can be overridden by changing the properties of a text object.
		*/
		virtual TextProperties getDefaultTextProperties() = 0;

		//------------------------------

		/*
			Creates a new Text object which represents a pre-calculated text layout, using the current text properties.
			p_bounds is the maximum bounds of the text. If it's (0, 0, 0, 0) then the bounds will be calculated to fit the text.
		*/
		virtual Text createText(std::string const& p_string, float p_fontSize, Rectangle<> p_bounds = Rectangle<>{}) = 0;
		/*
			Draws pre-calculated text created with the createText method.
		*/
		virtual void drawText(Text const& p_text) = 0;

		/*
			Lays out and draws a string in a rectangle.
			If you're drawing the same text repeatedly, use a Text object (created with method createText()).
		*/
		virtual void drawText(std::string const& p_string, float p_left, float p_top, float p_right, float p_bottom) = 0;
		/*
			Lays out and draws a string in a rectangle.
			If you're drawing the same text repeatedly, use a Text object (created with method createText).
		*/
		virtual void drawText(std::string const& p_string, Rectangle<> const& p_rectangle)
		{
			drawText(p_string, p_rectangle.left, p_rectangle.top, p_rectangle.right, p_rectangle.bottom);
		}
		/*
			Lays out and draws a string in a rectangle.
			If you're drawing the same text repeatedly, use a Text object (created with method createText()).
		*/
		virtual void drawText(std::string const& p_string, Point<> const& p_position, Point<> const& p_size)
		{
			drawText(p_string, p_position.x, p_position.y, p_position.x + p_size.x, p_position.y + p_size.y);
		}

		/*
			Lays out and draws a string at a position using the current text properties.
			If you're drawing the same text repeatedly, use a Text object (created with createText()).
		*/
		virtual void drawText(std::string const& p_string, float p_x, float p_y) = 0;
		/*
			Lays out and draws a string at a position usinng the current text properties.
			If you're drawing the same text repeatedly, use a Text object (created with createText()).
		*/
		virtual void drawText(std::string const& p_string, Point<> const& p_position)
		{
			drawText(p_string, p_position.x, p_position.y);
		}
	};

	enum class Cursor
	{
		Arrow,
		Blocked,
		Hand,
		Ibeam,
		Wait,
		ResizeAll,
		ResizeWE,
		ResizeNS,
		ResizeNESW,
		ResizeNWSE
	};

	//------------------------------

	enum class ModifierKeyFlags
	{
		None = 0UL,
		Control = 0x1UL,
		Alt = 0x2UL,
		Shift = 0x4UL,
		LeftMouse = 0x8UL,
		MiddleMouse = 0x10UL,
		RightMouse = 0x20UL,
		X0Mouse = 0x40UL,
		X1Mouse = 0x80UL
	};
	constexpr bool operator&(ModifierKeyFlags p_left, ModifierKeyFlags p_right)
	{
		return (uint32)p_left & (uint32)p_right;
	}
	constexpr ModifierKeyFlags operator|(ModifierKeyFlags p_left, ModifierKeyFlags p_right)
	{
		return ModifierKeyFlags((uint32)p_left | (uint32)p_right);
	}
	constexpr ModifierKeyFlags& operator|=(ModifierKeyFlags& p_left, ModifierKeyFlags p_right)
	{
		p_left = p_left | p_right;
		return p_left;
	}

	enum class MouseButton
	{
		None = 0,
		Left,
		Middle,
		Right,
		X0,
		X1
	};

	class View;
	class MouseEvent
	{
	public:
		/*
			The view that the mouse interacted with.
		*/
		View* target = nullptr;

		/*
			X coordinate of the mouse pointer.
		*/
		float x = 0.f;
		/*
			Y coordinate of the mouse pointer.
		*/
		float y = 0.f;
		/*
			The movement of the mouse pointer in the x-axis.
			If it is positive it has moved to the right and if it is negative it has moved to the left.
		*/
		float movementX = 0.f;
		/*
			The movement of the mouse pointer in the y-axis.
			If it is positive it has moved down and if it is negative it has moved up.
		*/
		float movementY = 0.f;
		/*
			How much the mouse wheel has been moved.
			If it is positive, the wheel has been moved away from the user, if it negative it has moved towards the user.
			It represents the number of ticks the wheel has been moved, but can be a fraction if the mouse has smooth scrolling.
		*/
		float scrollDelta = 0.f;
		/*
			The mouse button that has been pressed, released or double clicked (depending on the mouse event).
		*/
		MouseButton mouseButton = MouseButton::None;
		/*
			The modifier keys and mouse buttons that were down when the event occurred.
		*/
		ModifierKeyFlags modifierKeys = ModifierKeyFlags::None;
	};

	//------------------------------

	enum class KeyboardKey
	{
		None = 0,
		Backspace,
		Clear,
		Tab,
		Return, // Enter and return have the same value.
		Enter = Return, // Enter and return have the same value.
		Shift,
		Control,
		Menu,
		Alt,
		CapsLock,
		Escape,
		Spacebar,
		PageUp, PageDown, Home, End,
		PrintScreen,
		Insert,
		Delete,
		Pause,
		Help,
		Separator,
		Left, Right, Up, Down,
		NumLock,
		Numpad0, Numpad1, Numpad2, Numpad3, Numpad4, Numpad5, Numpad6, Numpad7, Numpad8, Numpad9,
		Add, Subtract, Multiply, Divide, Decimal,
		Number0, Number1, Number2, Number3, Number4, Number5, Number6, Number7, Number8, Number9,
		A, B, C, D, E, F, G, H, I, J, K, L, M, N, O, P, Q, R, S, T, U, V, W, X, Y, Z,
		F1, F2, F3, F4, F5, F6, F7, F8, F9, F10, F11, F12, F13, F14, F15, F16, F17, F18, F19, F20, F21, F22, F23, F24,
		Comma, Period, Plus, Minus,
		// These keys vary by country/region.
		Regional1, Regional2, Regional3, Regional4, Regional5, Regional6, Regional7, Regional8
	};

	class KeyboardEvent
	{
	public:
		/*
			A pointer to the view that the event is directed towards.
		*/
		View* target = nullptr;
		/*
			The character that was pressed. This is only valid for character press events.
			Since the multibyte UTF-8 encoding is used, this is a string that could be up to 4 8-bit chars.
		*/
		std::string character;
		/*
			The keyboard key that was pressed or released. This is not valid for character press events.
		*/
		KeyboardKey key = KeyboardKey::None;
		/*
			If this is true, this character/key press event is generated after the initial attack because the key is being held down.
		*/
		bool isRepeated = false;
	};

	//------------------------------

	enum class DragDropOperation
	{
		Copy,
		Move,
		Link,
		None
	};

	class DragDropFormatData
	{
	public:
		char const* buffer;
		uint32 size;
	};

	class ClipboardData
	{
	public:
		/*
			A list of platform-specific format values where every index represents a different format with the type value at that index.
		*/
		std::vector<uint32> formats;
		/*
			Provides a more advanced, platform-specific interface for accessing dragged data.
			When data is dragged from an application, many data formats may be given which tell different things about the data or represent it in different ways.
			There may be more than 1 data format with the value formats[p_formatIndex].
		*/
		virtual DragDropFormatData getDataForFormat(uint32 p_formatIndex) const = 0;
		/*
			p_format is one of the values in the "formats" vector.
		*/
		virtual std::string getFormatName(uint32 p_format) const = 0;

		/*
			Returns the text of what is to be dropped, in UTF-8 encoding.
		*/
		virtual std::string getString() const = 0;
		/*
			Returns the text of what is to be dropped, in UTF-16 encoding.
		*/
		virtual std::wstring getUtf16String() const = 0;
		/*
			Returns whether the item to be dropped has any text.
		*/
		virtual bool getHasString() const = 0;

		/*
			Return the names of what is to be dropped, in UTF-8 encoding.
			Keep in mind that this includes both dragged files and directories.
		*/
		virtual std::vector<std::string> getItemNames() const = 0;
		/*
			Returns the names of what is to be dropped, in UTF-16 encoding.
			Keep in mind that this includes both dragged files and directories.
		*/
		virtual std::vector<std::wstring> getUtf16ItemNames() const = 0;
		/*
			Returns the number of items that have a name.
			Keep in mind that this includes both dragged files and directories.
		*/
		virtual uint32 getNumberOfItemNames() const = 0;

		/*
			Returns the file names of the respective file contents, in UTF-8 encoding.
		*/
		virtual std::vector<std::string> getFileNames() const = 0;
		/*
			Returns the file names of the respective file contents, in UTF-16 encoding.
		*/
		virtual std::vector<std::wstring> getUtf16FileNames() const = 0;
		/*
			Returns the file contents of every file that is being dragged.
		*/
		virtual std::vector<std::string> getFileContents() const = 0;
		/*
			Returns the file contents of an item that is being dragged, by its index.
		*/
		virtual std::string getFileContents(uint32 p_index) const = 0;
		/*
			Returns the number of dragged items that have file contents.
		*/
		virtual uint32 getNumberOfFiles() const = 0;

		/*
			Returns the additional data that has been assigned by an AvoGUI application.
		*/
		virtual uint64 getAdditionalData() const = 0;

		/*
			If an image is being dragged, this creates and returns an Image object representing the image that was dragged.
			If no image is being dragged, it returns 0.
		*/
		virtual Image getImage() const = 0;
	};

	class DragDropEvent
	{
	public:
		/*
			The view that the event is directed towards.
		*/
		View* target;
		/*
			The modifier keys that were pressed when the event fired.
		*/
		ModifierKeyFlags modifierKeys = ModifierKeyFlags::None;

		/*
			The horizontal position of the cursor in DIP view coordinates.
		*/
		float x = 0.f;
		/*
			The vertical position of the cursor in DIP view coordinates.
		*/
		float y = 0.f;
		/*
			The horizontal movement of the cursor in DIP view coordinates.
		*/
		float movementX = 0.f;
		/*
			The vertical movement of the cursor in DIP view coordinates.
		*/
		float movementY = 0.f;

		/*
			Contains the data that is being dragged.
		*/
		std::unique_ptr<ClipboardData> data;
	};

	//------------------------------

	class Window;
	class WindowEvent
	{
	public:
		/*
			The window that has received the event from the OS.
		*/
		Window* window = nullptr;
		/*
			The new width of the window if it has changed size (includes sizeChange/maximize/restore events).
			Expressed in dips.
		*/
		float width = 0.f;
		/*
			The new height of the window if it has changed size (includes sizeChange/maximize/restore events).
			Expressed in dips.
		*/
		float height = 0.f;
	};

	//------------------------------

	enum class WindowStyleFlags
	{
		None = 0x0UL, // Borderless window.
		CloseButton = 0x1UL,
		Invisible = 0x2UL, // Makes the window invisible at first. You can make it visible afterwards.
		Minimized = 0x8UL,
		Maximized = 0x10UL,
		MinimizeButton = 0x20UL,
		MaximizeButton = 0x40UL,
		Resizable = 0x80UL,
		CustomBorder = 0x100UL, // This makes the client area take up the full window, and the GUI determines which areas are for resizing and moving the window.
		DefaultCustom = CustomBorder | MaximizeButton | MinimizeButton | Resizable,
		Default = CloseButton | MinimizeButton | MaximizeButton | Resizable,
		DefaultNoResize = CloseButton | MinimizeButton
	};

	constexpr WindowStyleFlags operator&(WindowStyleFlags p_left, WindowStyleFlags p_right)
	{
		return WindowStyleFlags((uint32)p_left & (uint32)p_right);
	}
	constexpr WindowStyleFlags operator|(WindowStyleFlags p_left, WindowStyleFlags p_right)
	{
		return WindowStyleFlags((uint32)p_left | (uint32)p_right);
	}
	constexpr WindowStyleFlags& operator|=(WindowStyleFlags& p_left, WindowStyleFlags p_right)
	{
		p_left = p_left | p_right;
		return p_left;
	}

	enum class WindowBorderArea
	{
		None = 0, // The area of the window is not part of the window border, meaning any mouse events are handled only by the GUI.
		TopLeftResize,
		TopResize,
		TopRightResize,
		LeftResize,
		RightResize,
		BottomLeftResize,
		BottomResize,
		BottomRightResize,
		Dragging // The area of the window is used for dragging the window, normally the title bar.
	};

	enum class WindowState
	{
		Minimized,
		Maximized,
		Restored
	};

	/*
		An abstract window, which has an OS-specific implementation.
		The window is responsible for receiving events from the OS and sending them to the GUI.
		It's like a portal between your application and the operating system.
		It is only intended to be created by a GUI, and you can access and use it from there.
	*/
	class Window : public ReferenceCounted
	{
	public:
		/*
			Creates the window. To close it, use close().

			p_title is the text that appears in the title bar of the window (if it has a border), in UTF-8 encoding.

			p_positionFactorX is the horizontal position of the window, expressed as a factor between 0 and 1, where 0 means the left edge
			of the primary monitor and the left edge of the window are aligned, and 1 means the right edges are aligned.

			p_positionFactorY is the vertical equivalent to p_positionFactorX.

			p_width is the width of the client area in DIPs (device independent pixels).
			p_height is the height of the client area in DIPs (device independent pixels).
			p_styleFlags are the styling options for the window which can be combined with the binary OR operator, "|".
			p_parent is an optional parent window, which this window would appear above.
		*/
		virtual void create(std::string const& p_title, float p_positionFactorX, float p_positionFactorY, float p_width, float p_height, WindowStyleFlags p_styleFlags = WindowStyleFlags::Default, Window* p_parent = nullptr) = 0;
		/*
			Creates the window in the center of the screen. To close it, use close().

			p_title is the text that appears in the title bar of the window (if it has a border), in UTF-8 encoding.
			p_width is the width of the client area in DIPs (device independent pixels).
			p_height is the height of the client area in DIPs (device independent pixels).
			p_styleFlags are the styling options for the window which can be combined with the binary OR operator, "|".
			p_parent is an optional parent window, which this window would appear above.
		*/
		virtual void create(std::string const& p_title, float p_width, float p_height, WindowStyleFlags p_styleFlags = WindowStyleFlags::Default, Window* p_parent = nullptr) = 0;

	protected:
		bool m_isRunning = false;
		std::mutex m_isRunningMutex;
		std::condition_variable m_isRunningConditionVariable;

		friend class Gui;

		/*
			Makes the window start receiving events.
		*/
		void run()
		{
			m_isRunningMutex.lock();
			m_isRunning = true;
			m_isRunningMutex.unlock();
			m_isRunningConditionVariable.notify_one();
		}
	public:

		/*
			Closes the window, if the GUI associated with the window allows it.
			The animation thread will then safely destroy the window when it has terminated.
		*/
		virtual void close() = 0;
		/*
			Returns whether the OS window has been created and exists.
		*/
		virtual bool getIsOpen() const = 0;

	protected:
		bool m_willClose = false;
	public:
		/*
			LIBRARY IMPLEMENTED
			Returns whether the GUI and its window is awaiting being closed by the animation/drawing thread.
		*/
		bool getWillClose()
		{
			return m_willClose;
		}

		//------------------------------

		/*
			Usually used for the parent of a popup window when the popup is closed.
			Makes the window receive mouse and keyboard events again.
		*/
		virtual void enableUserInteraction() = 0;
		/*
			Usually used for the parent of a popup window when the popup is opened.
			Makes the window not receive any mouse and keyboard events, until enableUserInteraction is called.
		*/
		virtual void disableUserInteraction() = 0;
		/*
			Returns whether the window receives mouse and keyboard events.
		*/
		virtual bool getIsUserInteractionEnabled() = 0;

		//------------------------------

		/*
			Sets the text shown in the titlebar.
		*/
		virtual void setTitle(std::string const& p_title) = 0;
		/*
			Returns the text shown in the titlebar.
		*/
		virtual std::string getTitle() const = 0;

		//------------------------------

		/*
			Changes the styles that determine how the window is drawn by the OS.
			These are set when the window is created, and you can change them afterwards here.
		*/
		virtual void setStyles(WindowStyleFlags p_styles) = 0;
		/*
			Returns the current styles that determine how the window is drawn by the OS.
		*/
		virtual WindowStyleFlags getStyles() const = 0;

		//------------------------------

		/*
			Returns the OS-specific window object associated with this window.
		*/
		virtual void* getNativeHandle() const = 0;

		//------------------------------

		/*
			Changes whether the client area of the window fills the whole screen.
		*/
		virtual void setIsFullscreen(bool p_isFullscreen) = 0;
		/*
			Switches between fullscreen and windowed mode.
			If the window is currently windowed, it will become fullscreen, and the other way around.
		*/
		virtual void switchFullscreen() = 0;
		/*
			Returns whether the client area of the window fills the whole screen.
		*/
		virtual bool getIsFullscreen() const = 0;

		//------------------------------

		/*
			Makes the window invisible and disabled.
		*/
		virtual void hide() = 0;
		/*
			Shows the window and enables it.
		*/
		virtual void show() = 0;

		/*
			Makes the size of the window as big as possible so that the border still shows.
		*/
		virtual void maximize() = 0;
		/*
			Hides the window temporarily in a taskbar where it can be restored again.
		*/
		virtual void minimize() = 0;
		/*
			Shows/opens the window as it was before it was minimized.
		*/
		virtual void restore() = 0;

		/*
			Changes the window state, which determines how the window is viewed; hidden in the taskbar, maximized so it fills the client area
			of the screen, or restored which is the default window state where the window can overlap other windows and be resized normally.
			Methods maximize(), minimize() and restore() do the same thing.
		*/
		virtual void setState(WindowState p_state) = 0;
		/*
			Returns the window state, which determines how the window is viewed; hidden in the taskbar, maximized so it fills the client area
			of the screen, or restored which is the default window state where the window can overlap other windows and be resized normally.
		*/
		virtual WindowState getState() const = 0;

		//------------------------------

		/*
			Sets the position of the window relative to the top-left corner of the screen, in pixel units.
		*/
		void setPosition(Point<int32> const& p_position)
		{
			setPosition(p_position.x, p_position.y);
		}
		/*
			Sets the position of the window relative to the top-left corner of the screen, in pixel units.
		*/
		virtual void setPosition(int32 p_x, int32 p_y) = 0;
		/*
			Returns the position of the window relative to the top-left corner of the screen, in pixel units.
		*/
		virtual Point<int32> getPosition() const = 0;
		/*
			Returns the position of the left edge of the window relative to the top-left corner of the screen, in pixel units.
		*/
		virtual int32 getPositionX() const = 0;
		/*
			Returns the position of the top edge of the window relative to the top-left corner of the screen, in pixel units.
		*/
		virtual int32 getPositionY() const = 0;

		/*
			Sets the size of the client area of the window, in dip units.
		*/
		void setSize(Point<> const& p_size)
		{
			setSize(p_size.x, p_size.y);
		}
		/*
			Sets the size of the client area of the window, in dip units.
		*/
		virtual void setSize(float p_width, float p_height) = 0;
		/*
			Returns the size of the client area of the window, in dip units.
		*/
		virtual Point<> getSize() const = 0;
		/*
			Returns the width of the client area of the window, in dip units.
		*/
		virtual float getWidth() const = 0;
		/*
			Returns the height of the client area of the window, in dip units.
		*/
		virtual float getHeight() const = 0;

		/*
			Sets the smallest allowed size for the window when the user is resizing it, in dip units.
		*/
		void setMinSize(Point<> const& p_minSize)
		{
			setMinSize(p_minSize.x, p_minSize.y);
		}
		/*
			Sets the smallest allowed size for the window when the user is resizing it, in dip units.
		*/
		virtual void setMinSize(float p_minWidth, float p_minHeight) = 0;
		/*
			Returns the smallest allowed size for the window when the user is resizing it, in dip units.
		*/
		virtual Point<> getMinSize() const = 0;
		/*
			Returns the smallest allowed width for the window when the user is resizing it, in dip units.
		*/
		virtual float getMinWidth() const = 0;
		/*
			Returns the smallest allowed height for the window when the user is resizing it, in dip units.
		*/
		virtual float getMinHeight() const = 0;

		/*
			Sets the biggest allowed size for the window when the user is resizing it, in dip units.
		*/
		void setMaxSize(Point<> const& p_maxSize)
		{
			setMaxSize(p_maxSize.x, p_maxSize.y);
		}
		/*
			Sets the biggest allowed size for the window when the user is resizing it, in dip units.
		*/
		virtual void setMaxSize(float p_maxWidth, float p_maxHeight) = 0;
		/*
			Returns the biggest allowed size for the window when the user is resizing it, in dip units.
		*/
		virtual Point<> getMaxSize() const = 0;
		/*
			Returns the biggest allowed width for the window when the user is resizing it, in dip units.
		*/
		virtual float getMaxWidth() const = 0;
		/*
			Returns the biggest allowed height for the window when the user is resizing it, in dip units.
		*/
		virtual float getMaxHeight() const = 0;

		//------------------------------

		/*
			Returns the bounds of the current monitor used by the window, in pixel units.
		*/
		virtual Rectangle<uint32> getMonitorBounds() const = 0;
		/*
			Returns the virtual position of the current monitor used by the window relative to other monitors, in pixel units.
		*/
		virtual Point<uint32> getMonitorPosition() const = 0;
		/*
			Returns the size of the current monitor used by the window, in pixel units.
		*/
		virtual Point<uint32> getMonitorSize() const = 0;
		/*
			Returns the width of the current monitor used by the window, in pixel units.
		*/
		virtual uint32 getMonitorWidth() const = 0;
		/*
			Returns the height of the current monitor used by the window, in pixel units.
		*/
		virtual uint32 getMonitorHeight() const = 0;

		//------------------------------

		/*
			Returns the bounds of the work area of the monitor currently used by the window, in pixel units.
			This excludes the taskbar on Windows.
		*/
		virtual Rectangle<uint32> getWorkAreaBounds() const = 0;
		/*
			Returns the virtual position of the work area of the monitor currently used by the window, in pixel units.
			This excludes the taskbar on Windows.
		*/
		virtual Point<uint32> getWorkAreaPosition() const = 0;
		/*
			Returns the size of the work area of the monitor currently used by the window, in pixel units.
			This excludes the taskbar on Windows.
		*/
		virtual Point<uint32> getWorkAreaSize() const = 0;
		/*
			Returns the width of the work area of the monitor currently used by the window, in pixel units.
			This excludes the taskbar on Windows.
		*/
		virtual uint32 getWorkAreaWidth() const = 0;
		/*
			Returns the height of the work area of the monitor currently used by the window, in pixel units.
			This excludes the taskbar on Windows.
		*/
		virtual uint32 getWorkAreaHeight() const = 0;

		//------------------------------

		/*
			Returns whether a key is currently pressed down.
		*/
		virtual bool getIsKeyDown(KeyboardKey p_key) const = 0;
		/*
			Returns whether a mouse button is currently pressed down.
		*/
		virtual bool getIsMouseButtonDown(MouseButton p_button) const = 0;
		/*
			Returns the position of the mouse cursor, relative to the top-left corner of the window.
		*/
		virtual Point<> getMousePosition() const = 0;

		//------------------------------

		/*
			Changes what the mouse cursor looks like.
		*/
		virtual void setCursor(Cursor p_cursor) = 0;
		/*
			Returns the current mouse cursor.
		*/
		virtual Cursor getCursor() const = 0;

		//------------------------------

		/*
			Returns the factor that is used to convert DIP units to pixel units in the window.
			This can change during the lifetime of the window, if the user drags it to a monitor with a different DPI for example.
		*/
		virtual float getDipToPixelFactor() const = 0;

		//------------------------------

		/*
			Runs a blocking loop that allows the user to drag string data from this application to another one, or to itself.
			This method sends events to the drop target(s).
			The return value indicates what operation was made after the drop.
		*/
		virtual DragDropOperation dragAndDropString(std::string const& p_string, Image const& p_dragImage = Image(), Point<> const& p_dragImageCursorPosition = Point<>(), uint64 p_additionalData = 0u) = 0;

		/*
			Runs a blocking loop that allows the user to drag string data from this application to another one, or to itself.
			This method sends events to the drop target(s).
			The return value indicates what operation was made after the drop.
		*/
		virtual DragDropOperation dragAndDropString(std::wstring const& p_string, Image const& p_dragImage = Image(), Point<> const& p_dragImageCursorPosition = Point<>(), uint64 p_additionalData = 0u) = 0;


		/*
			Runs a blocking loop that allows the user to drag image data from this application to another one, or to itself.
			This method sends events to the drop target(s).
			The return value indicates what operation was made after the drop.
		*/
		virtual DragDropOperation dragAndDropImage(Image const& p_image, Image const& p_dragImage = Image(), Point<> const& p_dragImageCursorPosition = Point<>(), uint64 p_additionalData = 0u) = 0;
		/*
			Runs a blocking loop that allows the user to drag file data from this application to another one, or to itself.
			This method sends events to the drop target(s).
			The return value indicates what operation was made after the drop.
		*/
		virtual DragDropOperation dragAndDropFile(uint8 const* p_data, uint32 p_dataSize, std::string const& p_name, Image const& p_dragImage = Image(), Point<> const& p_dragImageCursorPosition = Point<>(), uint64 p_additionalData = 0u) = 0;
		/*
			Runs a blocking loop that allows the user to drag file data from this application to another one, or to itself.
			This method sends events to the drop target(s).
			The return value indicates what operation was made after the drop.
		*/
		virtual DragDropOperation dragAndDropFile(uint8 const* p_data, uint32 p_dataSize, std::wstring const& p_name, Image const& p_dragImage = Image(), Point<> const& p_dragImageCursorPosition = Point<>(), uint64 p_additionalData = 0u) = 0;
		/*
			Runs a blocking loop that allows the user to drag file data from this application to another one, or to itself.
			This method sends events to the drop target(s).
			The return value indicates what operation was made after the drop.
		*/
		virtual DragDropOperation dragAndDropFile(std::vector<uint8> const& p_data, std::string const& p_name, Image const& p_dragImage = Image(), Point<> const& p_dragImageCursorPosition = Point<>(), uint64 p_additionalData = 0u) = 0;
		/*
			Runs a blocking loop that allows the user to drag file data from this application to another one, or to itself.
			This method sends events to the drop target(s).
			The return value indicates what operation was made after the drop.
		*/
		virtual DragDropOperation dragAndDropFile(std::vector<uint8> const& p_data, std::wstring const& p_name, Image const& p_dragImage = Image(), Point<> const& p_dragImageCursorPosition = Point<>(), uint64 p_additionalData = 0u) = 0;
		/*
			Runs a blocking loop that allows the user to drag file data or a directory from this application to another one, or to itself.
			This method sends events to the drop target(s).
			The return value indicates what operation was made after the drop.
		*/
		virtual DragDropOperation dragAndDropFile(std::string const& p_path, Image const& p_dragImage = Image(), Point<> const& p_dragImageCursorPosition = Point<>(), uint64 p_additionalData = 0u) = 0;
		/*
			Runs a blocking loop that allows the user to drag file data or a directory from this application to another one, or to itself.
			This method sends events to the drop target(s).
			The return value indicates what operation was made after the drop.
		*/
		virtual DragDropOperation dragAndDropFile(std::wstring const& p_path, Image const& p_dragImage = Image(), Point<> const& p_dragImageCursorPosition = Point<>(), uint64 p_additionalData = 0u) = 0;

		/*
			Runs a blocking loop that allows the user to drag regular files and/or directories from this application to another one, or to itself.
			This method sends events to the drop target(s).
			The return value indicates what operation was made after the drop.
		*/
		virtual DragDropOperation dragAndDropFiles(std::vector<std::string> const& p_paths, Image const& p_dragImage = Image(), Point<> const& p_dragImageCursorPosition = Point<>(), uint64 p_additionalData = 0u) = 0;
		/*
			Runs a blocking loop that allows the user to drag regular files and/or directories from this application to another one, or to itself.
			This method sends events to the drop target(s).
			The return value indicates what operation was made after the drop.
		*/
		virtual DragDropOperation dragAndDropFiles(std::vector<std::wstring> const& p_paths, Image const& p_dragImage = Image(), Point<> const& p_dragImageCursorPosition = Point<>(), uint64 p_additionalData = 0u) = 0;

		//------------------------------

		/*
			Gives a UTF-16 encoded string for the OS to store globally. Other programs, or this one, can then access it.
			The data currently stored on the clipboard is freed and replaced by this string.
		*/
		virtual void setClipboardString(std::wstring const& p_string, uint64 p_additionalData = 0u) const = 0;

		/*
			Gives a UTF-8 encoded string for the OS to store globally. Other programs, or this one, can then access it.
			The data currently stored on the clipboard is freed and replaced by this string.
		*/
		virtual void setClipboardString(std::string const& p_string, uint64 p_additionalData = 0u) const = 0;

		/*
			Gives an image for the OS to store globally. Other programs, or this one, can then access it.
			The data currently stored on the clipboard is freed and replaced by this data.
		*/
		virtual void setClipboardImage(Image const& p_image, uint64 p_additionalData = 0u) const = 0;

		/*
			Gives file data for the OS to store globally. Other programs, or this one, can then access it.
			The data currently stored on the clipboard is freed and replaced by this data.
		*/
		virtual void setClipboardFile(uint8 const* p_data, uint32 p_dataSize, std::string const& p_name, uint64 p_additionalData = 0u) const = 0;
		/*
			Gives file data for the OS to store globally. Other programs, or this one, can then access it.
			The data currently stored on the clipboard is freed and replaced by this data.
		*/
		virtual void setClipboardFile(uint8 const* p_data, uint32 p_dataSize, std::wstring const& p_name, uint64 p_additionalData = 0u) const = 0;
		/*
			Gives file data for the OS to store globally. Other programs, or this one, can then access it.
			The data currently stored on the clipboard is freed and replaced by this data.
		*/
		virtual void setClipboardFile(std::vector<uint8> const& p_data, std::string const& p_name, uint64 p_additionalData = 0u) const = 0;
		/*
			Gives file data for the OS to store globally. Other programs, or this one, can then access it.
			The data currently stored on the clipboard is freed and replaced by this data.
		*/
		virtual void setClipboardFile(std::vector<uint8> const& p_data, std::wstring const& p_name, uint64 p_additionalData = 0u) const = 0;
		/*
			Gives a UTF-8 file path for the OS to store globally. Other programs, or this one, can then access it.
			The data currently stored on the clipboard is freed and replaced by this data.
		*/
		virtual void setClipboardFile(std::string const& p_path, uint64 p_additionalData = 0u) const = 0;
		/*
			Gives a UTF-16 file path for the OS to store globally. Other programs, or this one, can then access it.
			The data currently stored on the clipboard is freed and replaced by this data.
		*/
		virtual void setClipboardFile(std::wstring const& p_path, uint64 p_additionalData = 0u) const = 0;

		/*
			Gives UTF-8 file/directory paths for the OS to store globally. Other programs, or this one, can then access it.
			The data currently stored on the clipboard is freed and replaced by this data.
		*/
		virtual void setClipboardFiles(std::vector<std::string> const& p_paths, uint64 p_additionalData = 0u) const = 0;
		/*
			Gives UTF-16 file/directory paths for the OS to store globally. Other programs, or this one, can then access it.
			The data currently stored on the clipboard is freed and replaced by this data.
		*/
		virtual void setClipboardFiles(std::vector<std::wstring> const& p_paths, uint64 p_additionalData = 0u) const = 0;

		/*
			Returns the data that is currently stored on the clipboard.
		*/
		[[nodiscard]] virtual std::unique_ptr<ClipboardData> getClipboardData() const = 0;

		//------------------------------
		// Window events

	protected:
		bool sendWindowCloseEvents(WindowEvent const& p_event)
		{
			bool willClose = true;
			for (auto& listener : windowCloseListeners)
			{
				if (!listener(p_event))
				{
					willClose = false;
				}
			}
			return willClose;
		}

	public:
		EventListeners<bool(WindowEvent const&)> windowCloseListeners;
		EventListeners<void(WindowEvent const&)> windowCreateListeners;
		EventListeners<void(WindowEvent const&)> windowDestroyListeners;
		EventListeners<void(WindowEvent const&)> windowMinimizeListeners;
		EventListeners<void(WindowEvent const&)> windowMaximizeListeners;
		EventListeners<void(WindowEvent const&)> windowRestoreListeners;
		EventListeners<void(WindowEvent const&)> windowSizeChangeListeners;
		EventListeners<void(WindowEvent const&)> windowFocusGainListeners;
		EventListeners<void(WindowEvent const&)> windowFocusLoseListeners;
	};

	class Gui;

	/*
		A rectangle that can draw itself and receive events. Used for GUI components and stuff.
	*/
	class View : public Component, public ProtectedRectangle
	{
	private:
		friend class Gui;

	public:
		View(View* p_parent, Rectangle<> const& p_bounds = Rectangle<>{});
		template<typename T>
		View(View* p_parent, T p_id, Rectangle<> const& p_bounds = Rectangle<>{}) :
			View{ p_parent, p_bounds }
		{
			setId(p_id, getGui());
		}
		~View() override;

	protected:
		Geometry m_clipGeometry;
		/*
			LIBRARY IMPLEMENTED
			This is called whenever the clipping geometry of the view needs to be updated.
			You can override this if you want a custom clipping geometry, just replace m_clipGeometry.
		*/
		virtual void updateClipGeometry();

	public:
		/*
			Sets the geometry being used to clip the view's contents.
			The clip geometry of the view is by default updated automatically in the updateGeometry method when the size has changed.
			Note that hit testing is not by default affected by this, override getIsContaining(float p_x, float p_y) if you want custom hit testing.
		*/
		void setClipGeometry(Geometry const& p_geometry)
		{
			m_clipGeometry = p_geometry;
		}
		/*
			Returns the geometry being used to clip the view's contents.
		*/
		Geometry const& getClipGeometry()
		{
			return m_clipGeometry;
		}

		//------------------------------

	private:
		bool m_isOverlay = false;
	public:
		/*
			LIBRARY IMPLEMENTED
			If you set this to true, this view will not block any mouse events from reaching views below this one.
			Whether this view is a mouse listener has no effect on this.
		*/
		void setIsOverlay(bool p_isOverlay)
		{
			m_isOverlay = p_isOverlay;
		}
		/*
			LIBRARY IMPLEMENTED
			Returns whether this view blocks mouse events from reaching views below this one.
			False means it blocks, true means it does not.
		*/
		bool getIsOverlay()
		{
			return m_isOverlay;
		}

		//------------------------------

	private:
		bool m_isVisible = true;
	public:
		/*
			LIBRARY IMPLEMENTED
			Sets whether the view is visible and can receive events.
		*/
		void setIsVisible(bool p_isVisible)
		{
			if (p_isVisible != m_isVisible)
			{
				m_isVisible = p_isVisible;
				invalidate();
			}
		}
		/*
			LIBRARY IMPLEMENTED
			Returns whether the view is visible and can receive events.
		*/
		bool getIsVisible() const
		{
			return m_isVisible;
		}

		//------------------------------

	private:
		float m_opacity{ 1.f };
	public:
		/*
			Sets how opaque the view and its children are (multiplied with parent opacity).
		*/
		void setOpacity(float p_opacity)
		{
			m_opacity = p_opacity;
		}
		/*
			Returns how opaque the view and its children are (multiplied with parent opacity).
		*/
		float getOpacity()
		{
			return m_opacity;
		}

		//------------------------------

		// TODO: Add view transforms

		//------------------------------

		/*
			LIBRARY IMPLEMENTED
			Sets the cursor that will by default be shown when the mouse enters the view.
			The default implementation of handleMouseBackgroundEnter sets the cursor to this one, and you can override this behaviour.
			This method also calls enableMouseEvents().
		*/
		void setCursor(Cursor p_cursor)
		{
			m_cursor = p_cursor;
			enableMouseEvents();
		}
		/*
			LIBRARY IMPLEMENTED
			Returns the cursor that will by default be shown when the mouse enters the view.
		*/
		Cursor getCursor()
		{
			return m_cursor;
		}

		//------------------------------

	private:
		Gui* m_gui = nullptr;
	public:
		/*
			LIBRARY IMPLEMENTED
			Returns a pointer to the highest view in the hierarchy, the GUI.
		*/
		Gui* getGui() const
		{
			return m_gui;
		}
		/*
			LIBRARY IMPLEMENTED
			Returns a pointer to the highest view in the hierarchy, the GUI.
			It is cast to another pointer type.
		*/
		template<typename T>
		T* getGui() const
		{
			return (T*)m_gui;
		}
		/*
			LIBRARY IMPLEMENTED
			Returns the object used for drawing.
			The same as calling getGui()->getDrawingContext(), but more convenient.
		*/
		DrawingContext* getDrawingContext();
		/*
			LIBRARY IMPLEMENTED
			Returns the window that is attached to the GUI.
		*/
		Window* getWindow();

	private:
		std::vector<Animation*> m_animations;

	public:
		/*
			Creates an animation that is released by this view when it is destroyed.
			p_milliseconds is the duration of the animation, can be changed later on the returned object.
		*/
		[[nodiscard]] Animation* createAnimation(Easing const& p_easing, float p_milliseconds)
		{
			auto animation = new Animation{ this, p_easing, p_milliseconds };
			m_animations.push_back(animation);
			return animation;
		}
		/*
			Creates an animation that is released by the view when it is destroyed.
			p_easingId is the theme easing ID of the animation easing to be used.
			p_milliseconds is the duration of the animation, can be changed later on the returned object.
		*/
		[[nodiscard]] Animation* createAnimation(Id const& p_easingId, float p_milliseconds)
		{
			return createAnimation(getThemeEasing(p_easingId), p_milliseconds);
		}
		/*
			Creates an animation that is released by this view when it is destroyed.
			p_milliseconds is the duration of the animation, can be changed later on the returned object.
			p_callback is a function that will be called every time the animation has been updated, it takes the current animation value as a parameter.
		*/
		[[nodiscard]] Animation* createAnimation(Easing const& p_easing, float p_milliseconds, std::function<void(float)> p_callback)
		{
			auto animation = new Animation{ this, p_easing, p_milliseconds };
			animation->updateListeners += p_callback;
			m_animations.push_back(animation);
			return animation;
		}
		/*
			Creates an animation that is released by the view when it is destroyed.
			p_easingId is the theme easing ID of the animation easing to be used.
			p_milliseconds is the duration of the animation, can be changed later on the returned object.
			p_callback is a function that will be called every time the animation has been updated, it takes the current animation value as a parameter.
		*/
		[[nodiscard]] Animation* createAnimation(Id const& p_easingId, float p_milliseconds, std::function<void(float)> p_callback)
		{
			return createAnimation(getThemeEasing(p_easingId), p_milliseconds, p_callback);
		}

		/*
			Creates an animation that is released by this view when it is destroyed.
			p_duration is the duration of the animation, can be changed later on the returned object.
		*/
		template<typename DurationType, typename DurationPeriod>
		[[nodiscard]] Animation* createAnimation(Easing const& p_easing, std::chrono::duration<DurationType, DurationPeriod> const& p_duration)
		{
			auto animation = new Animation{ this, p_easing, p_duration };
			m_animations.push_back(animation);
			return animation;
		}
		/*
			Creates an animation that is released by the view when it is destroyed.
			p_easingId is the theme easing ID of the animation easing to be used.
			p_duration is the duration of the animation, can be changed later on the returned object.
		*/
		template<typename DurationType, typename DurationPeriod>
		[[nodiscard]] Animation* createAnimation(Id const& p_easingId, std::chrono::duration<DurationType, DurationPeriod> const& p_duration)
		{
			return createAnimation(getThemeEasing(p_easingId), p_duration);
		}
		/*
			Creates an animation that is released by this view when it is destroyed.
			p_duration is the duration of the animation, can be changed later on the returned object.
			p_callback is a function that will be called every time the animation has been updated, it takes the current animation value as a parameter.
		*/
		template<typename DurationType, typename DurationPeriod>
		[[nodiscard]] Animation* createAnimation(Easing const& p_easing, std::chrono::duration<DurationType, DurationPeriod> const& p_duration, std::function<void(float)> p_callback)
		{
			auto animation = new Animation{ this, p_easing, p_duration };
			animation->updateListeners += p_callback;
			m_animations.push_back(animation);
			return animation;
		}
		/*
			Creates an animation that is released by the view when it is destroyed.
			p_easingId is the theme easing ID of the animation easing to be used.
			p_duration is the duration of the animation, can be changed later on the returned object.
			p_callback is a function that will be called every time the animation has been updated, it takes the current animation value as a parameter.
		*/
		template<typename DurationType, typename DurationPeriod>
		[[nodiscard]] Animation* createAnimation(Id const& p_easingId, std::chrono::duration<DurationType, DurationPeriod> const& p_duration, std::function<void(float)> p_callback)
		{
			return createAnimation(getThemeEasing(p_easingId), p_duration, p_callback);
		}

	private:
		/*
			LIBRARY IMPLEMENTED
			Makes sure the view is drawn at the correct time, according to elevation.
		*/
		void updateViewDrawingIndex(View* p_view);

		uint32 m_index{ 0 };
	public:
		/*
			LIBRARY IMPLEMENTED
			Returns the index of this view relative to its siblings.
		*/
		uint32 getIndex() const
		{
			return m_index;
		}

	private:
		uint32 m_layerIndex{ 0 };
	public:
		/*
			LIBRARY IMPLEMENTED
			Returns the layer index of the view, how deep down the view hierarchy it is.
			The GUI view has a layer index of 0.
		*/
		uint32 getLayerIndex() const
		{
			return m_layerIndex;
		}

	private:
		View* m_parent = nullptr;
	public:
		/*
			LIBRARY IMPLEMENTED
			Attaches this view to a new parent, which will manage the lifetime of the view unless you've called remember() on it.
			If the parameter is 0, the view is only detached from its old parent, and is left alone with no parents :^(.
		*/
		void setParent(View* p_container)
		{
			if (p_container == m_parent)
			{
				return;
			}

			Component::setParent(p_container);

			if (m_parent)
			{
				m_parent->removeChildView(this);
			}

			m_parent = p_container;
			if (p_container)
			{
				m_gui = m_parent->m_gui;

				m_index = m_parent->m_childViews.size();
				if ((View*)m_gui == this)
				{
					m_layerIndex = 0;
				}
				else
				{
					m_layerIndex = m_parent->m_layerIndex + 1U;
				}
				m_absolutePosition.x = m_parent->getAbsoluteLeft() + m_bounds.left;
				m_absolutePosition.y = m_parent->getAbsoluteTop() + m_bounds.top;

				m_parent->m_childViews.push_back(this);

				m_parent->childViewAttachmentListeners(this);
				m_parent->updateViewDrawingIndex(this);
			}
			else
			{
				m_layerIndex = 0;
				m_index = 0;
			}
		}

	private:
		std::vector<View*> m_childViews;
	public:
		/*
			LIBRARY IMPLEMENTED
			Removes a child view from this view. This forgets the view being removed.
			If you haven't remembered it yourself, it will get deleted.
		*/
		void removeChildView(View* p_view)
		{
			if (p_view && p_view->m_parent == this)
			{
				removeChildView(p_view->m_index);
			}
		}
		/*
			LIBRARY IMPLEMENTED
			Removes a child view from this view. This forgets the view being removed.
			If you haven't remembered it yourself, it will get deleted.
		*/
		void removeChildView(uint32 p_viewIndex)
		{
			auto childToRemove = m_childViews[p_viewIndex];
			childViewDetachmentListeners(childToRemove);

			childToRemove->m_parent = nullptr;

			for (uint32 a = p_viewIndex; a < m_childViews.size() - 1; a++)
			{
				m_childViews[a] = m_childViews[a + 1];
				m_childViews[a]->m_index = a;
			}
			m_childViews.pop_back();

			removeChild(childToRemove);
		}
		/*
			LIBRARY IMPLEMENTED
			Forgets the children views and empties this view from children.
		*/
		void removeAllChildViews()
		{
			while (!m_childViews.empty()) // That function naming, ew... Why didn't they call it getIsEmpty? empty() should be emptying something >:^(
			{
				Avo::View* child = m_childViews.back();
				childViewDetachmentListeners(child);
				child->m_parent = nullptr;
				m_childViews.pop_back();

				removeChild(child);
			}
		}

		/*
			LIBRARY IMPLEMENTED
			Returns the child view at an index.
		*/
		View* getChildView(uint32 p_viewIndex) const
		{
			return m_childViews[p_viewIndex];
		}
		/*
			LIBRARY IMPLEMENTED
			Returns the child view at an index, casted to a pointer of another type.
		*/
		template<typename T>
		T* getChildView(uint32 p_viewIndex) const
		{
			return (T*)m_childViews[p_viewIndex];
		}
		/*
			LIBRARY IMPLEMENTED
			Returns the number of child views that are attached to this view.
		*/
		uint32 getNumberOfChildViews() const
		{
			return m_childViews.size();
		}
		/*
			LIBRARY IMPLEMENTED
			Returns a vector containing the child views that are attached to this view.
		*/
		auto const& getChildViews() const
		{
			return m_childViews;
		}

		using iterator = std::vector<View*>::iterator;
		/*
			LIBRARY IMPLEMENTED
			Returns the begin iterator for the view's child views.
			This allows writing range-based for loops over a view's children with simpler syntax.
		*/
		iterator begin() noexcept
		{
			return m_childViews.begin();
		}
		/*
			LIBRARY IMPLEMENTED
			Returns the end iterator for the view's child views.
			This allows writing range-based for loops over a view's children with simpler syntax.
		*/
		iterator end() noexcept
		{
			return m_childViews.end();
		}

		//------------------------------

	private:
		Image m_shadowImage;
		float m_elevation = 0.f;

		/*
			Updates the shadow bounds and the shadow image.
		*/
		void updateShadow();

	public:
		/*
			LIBRARY IMPLEMENTED
			Sets the elevation of the view. This both changes its shadow (if the view has shadow) and drawing order.
			The higher the elevation is, the later it will get drawn.
			If p_elevation is negative, it is set from the top of the elevation space.
		*/
		void setElevation(float p_elevation)
		{
			p_elevation = float(p_elevation < 0.f) * FLT_MAX + p_elevation;

			if (m_elevation != p_elevation)
			{
				m_elevation = p_elevation;
				updateShadow();
				m_parent->updateViewDrawingIndex(this);
			}
		}
		/*
			LIBRARY IMPLEMENTED
			Returns the elevation of the view. See the setElevation method.
		*/
		float getElevation() const
		{
			return m_elevation;
		}

	private:
		bool m_hasShadow{ true };
	public:
		/*
			LIBRARY IMPLEMENTED
			Sets whether the elevation is shown with a shadow.
		*/
		void setHasShadow(bool p_hasShadow);
		/*
			LIBRARY IMPLEMENTED
			Returns whether the elevation is shown with a shadow.
		*/
		bool getHasShadow() const
		{
			return m_hasShadow;
		}

	private:
		Rectangle<> m_shadowBounds;
	public:
		/*
			LIBRARY IMPLEMENTED
			Returns the rectangle that represents the area where the shadow is drawn, relative to the view position.
			The view is always contained within the shadow bounds.
		*/
		Rectangle<> getShadowBounds() const
		{
			return m_shadowBounds;
		}

		//------------------------------

	private:
		bool m_isInAnimationUpdateQueue{ false };
	public:
		/*
			LIBRARY IMPLEMENTED
			Queues an animation update for the next frame.
		*/
		void queueAnimationUpdate();
		/*
			USER IMPLEMENTED
			Updates things like animations and does anything that you never want to happen more than once every frame.
			Call queueAnimationUpdate() when you want this method to be called in the next interval.
			This system allows for animations to only get updated when they have to.
		*/
		virtual void updateAnimations() { }

		//------------------------------

	private:
		Rectangle<> m_lastInvalidatedShadowBounds;
		/*
			Draws the shadow of the view.
		*/
		void drawShadow(DrawingContext* p_drawingContext);

	public:
		/*
			LIBRARY IMPLEMENTED
			Call this if you want the view to get redrawn. Adds an invalid rectangle to the window or two if the view has been moved.
		*/
		void invalidate();

		/*
			USER IMPLEMENTED
			Draws the contents of the view.
			This method is called by default from the other draw method that also takes the target rectangle as input.
			You often don't need to use that parameter.

			p_drawingContext is an object used to draw graphics to the window and create graphics objects like text and images.
		*/
		virtual void draw(DrawingContext* p_drawingContext) { }
		/*
			USER IMPLEMENTED
			Draws the content of the view. Override this method if you want the target rectangle, override the overloaded
			method that only takes the drawing context otherwise.

			p_drawingContext is an object used to draw graphics to the window and create graphics objects like text and images.
			p_targetRectangle is the rectangle that needs to be drawn, relative to the top-left corner of the GUI.
			To optimize your application, you can make sure to only draw stuff in this region.
		*/
		virtual void draw(DrawingContext* p_drawingContext, Rectangle<> const& p_targetRectangle)
		{
			draw(p_drawingContext);
		}

		/*
			USER IMPLEMENTED
			Draws on top of child views.
			This method is called by default from the other drawOverlay method that also takes the target rectangle as input.
			You do not often care about that parameter.

			p_drawingContext is an object used to draw graphics to the window and create graphics objects like text and images.
		*/
		virtual void drawOverlay(DrawingContext* p_drawingContext) { }

		/*
			USER IMPLEMENTED
			Draws on top of child views. Override this method if you want the target rectangle, override the overloaded
			method that only takes the drawing context otherwise.

			p_drawingContext is an object used to draw graphics to the window and create graphics objects like text and images.
			p_targetRectangle is the rectangle that needs to be drawn, relative to the top-left corner of the GUI.
			To optimize your application, you can make sure to only draw stuff in this region.
		*/
		virtual void drawOverlay(DrawingContext* p_drawingContext, Rectangle<> const& p_targetRectangle)
		{
			drawOverlay(p_drawingContext);
		}

		//------------------------------

		/*
			LIBRARY IMPLEMENTED
			Returns the smallest possible rectangle that contains all child views belonging to this View.
			The rectangle is relative to the position of this view.
		*/
		Rectangle<> calculateContentBounds() const
		{
			if (m_childViews.empty())
			{
				return Rectangle<>();
			}

			float left = m_childViews[0]->getLeft();
			float right = m_childViews[0]->getRight();
			float top = m_childViews[0]->getTop();
			float bottom = m_childViews[0]->getBottom();
			for (uint32 a = 1; a < m_childViews.size(); a++)
			{
				if (m_childViews[a]->getLeft() < left)
				{
					left = m_childViews[a]->getLeft();
				}
				if (m_childViews[a]->getTop() < top)
				{
					top = m_childViews[a]->getTop();
				}
				if (m_childViews[a]->getRight() > right)
				{
					right = m_childViews[a]->getRight();
				}
				if (m_childViews[a]->getBottom() > bottom)
				{
					bottom = m_childViews[a]->getBottom();
				}
			}

			return Rectangle<>(left, top, right, bottom);
		}

		/*
			LIBRARY IMPLEMENTED
			Returns the width of the smallest possible rectangle that contains all child views belonging to this View.
		*/
		float calculateContentWidth() const
		{
			if (m_childViews.empty())
			{
				return 0.f;
			}

			float left = m_childViews[0]->getLeft();
			float right = m_childViews[0]->getRight();
			for (uint32 a = 1; a < m_childViews.size(); a++)
			{
				if (m_childViews[a]->getLeft() < left)
				{
					left = m_childViews[a]->getLeft();
				}
				if (m_childViews[a]->getRight() > right)
				{
					right = m_childViews[a]->getRight();
				}
			}
			return right - left;
		}
		/*
			LIBRARY IMPLEMENTED
			Returns the height of the smallest possible rectangle that contains all child views belonging to this View.
		*/
		float calculateContentHeight() const
		{
			if (m_childViews.empty())
			{
				return 0.f;
			}

			float top = m_childViews[0]->getTop();
			float bottom = m_childViews[0]->getBottom();
			for (uint32 a = 1; a < m_childViews.size(); a++)
			{
				if (m_childViews[a]->getTop() < top)
				{
					top = m_childViews[a]->getTop();
				}
				if (m_childViews[a]->getBottom() > bottom)
				{
					bottom = m_childViews[a]->getBottom();
				}
			}
			return bottom - top;
		}
		/*
			LIBRARY IMPLEMENTED
			Returns the size of the smallest possible rectangle that contains all child views belonging to this View.
		*/
		Point<> calculateContentSize() const
		{
			return calculateContentBounds().getSize();
		}

		/*
			LIBRARY IMPLEMENTED
			Returns the leftmost edge of all child views belonging to this View.
			The returned offset is relative to the left edge of this view.
		*/
		float calculateContentLeft() const
		{
			if (m_childViews.empty())
			{
				return 0.f;
			}

			float left = m_childViews[0]->getLeft();
			for (uint32 a = 1; a < m_childViews.size(); a++)
			{
				if (m_childViews[a]->getLeft() < left)
				{
					left = m_childViews[a]->getLeft();
				}
			}
			return left;
		}
		/*
			LIBRARY IMPLEMENTED
			Returns the rightmost edge of all child views belonging to this View.
			The returned offset is relative to the left edge of this view.
		*/
		float calculateContentRight() const
		{
			if (m_childViews.empty())
			{
				return 0.f;
			}

			float right = m_childViews[0]->getRight();
			for (uint32 a = 1; a < m_childViews.size(); a++)
			{
				if (m_childViews[a]->getRight() > right)
				{
					right = m_childViews[a]->getRight();
				}
			}
			return right;
		}
		/*
			LIBRARY IMPLEMENTED
			Returns the topmost edge of all child views belonging to this View.
			The returned offset is relative to the top edge of this view.
		*/
		float calculateContentTop() const
		{
			if (m_childViews.empty())
			{
				return 0.f;
			}

			float top = m_childViews[0]->getTop();
			for (uint32 a = 1; a < m_childViews.size(); a++)
			{
				if (m_childViews[a]->getTop() < top)
				{
					top = m_childViews[a]->getTop();
				}
			}
			return top;
		}
		/*
			LIBRARY IMPLEMENTED
			Returns the bottommost edge of all child views belonging to this View.
			The returned offset is relative to the top edge of this view.
		*/
		float calculateContentBottom() const
		{
			if (m_childViews.empty())
			{
				return 0.f;
			}

			float bottom = m_childViews[0]->getBottom();
			for (uint32 a = 1; a < m_childViews.size(); a++)
			{
				if (m_childViews[a]->getBottom() > bottom)
				{
					bottom = m_childViews[a]->getBottom();
				}
			}
			return bottom;
		}

		//------------------------------

		/*
			LIBRARY IMPLEMENTED
			Sets a certain spacing between the outer edges of the contents and the edges of this View.
			This may move the child views with a uniform offset and/or change the size of this view.
		*/
		void setPadding(float p_padding)
		{
			setPadding(p_padding, p_padding, p_padding, p_padding);
		}
		/*
			LIBRARY IMPLEMENTED
			Sets a certain spacing between the outer edges of the contents and the edges of this View.
			This may move the child views with a uniform offset and/or change the size of this view.

			p_horizontalPadding is the spacing at the left and right edges
			p_verticalPadding is the spacing at the top and bottom edges
		*/
		void setPadding(float p_horizontalPadding, float p_verticalPadding)
		{
			setPadding(p_horizontalPadding, p_horizontalPadding, p_verticalPadding, p_verticalPadding);
		}
		/*
			LIBRARY IMPLEMENTED
			Sets a certain spacing between the outer edges of the contents and the edges of this View.
			This may move the child views with a uniform offset and change the size of this view.
		*/
		void setPadding(float p_leftPadding, float p_rightPadding, float p_topPadding, float p_bottomPadding)
		{
			Rectangle<> contentBounds(calculateContentBounds());
			float offsetX = p_leftPadding - contentBounds.left;
			float offsetY = p_topPadding - contentBounds.top;
			for (auto& child : m_childViews)
			{
				child->move(offsetX, offsetY);
			}
			setSize(contentBounds.getWidth() + p_leftPadding + p_rightPadding, contentBounds.getHeight() + p_topPadding + p_bottomPadding);
		}

		/*
			LIBRARY IMPLEMENTED
			Sets the spacing between the leftmost edge of the contents and the left edge of this View.
			This may move the child views with a uniform offset and change the width of this view.
		*/
		void setLeftPadding(float p_leftPadding)
		{
			float left = calculateContentLeft();
			float offset = p_leftPadding - left;
			for (auto& child : m_childViews)
			{
				child->move(offset, 0.f);
			}
			setWidth(getWidth() + offset);
		}
		/*
			LIBRARY IMPLEMENTED
			Sets the spacing between the rightmost edge of the contents and the right edge of this View.
			This changes the width of this view.
		*/
		void setRightPadding(float p_rightPadding)
		{
			setWidth(calculateContentRight() + p_rightPadding);
		}
		/*
			LIBRARY IMPLEMENTED
			Sets the spacing between the topmost edge of the contents and the top edge of this View.
			This may move the child views with a uniform offset and change the height of this view.
		*/
		void setTopPadding(float p_topPadding)
		{
			float top = calculateContentTop();
			float offset = p_topPadding - top;
			for (auto& child : m_childViews)
			{
				child->move(offset, 0.f);
			}
			setHeight(getHeight() + offset);
		}
		/*
			LIBRARY IMPLEMENTED
			Sets the spacing between the bottommost edge of the contents and the bottom edge of this View.
			This changes the height of this view.
		*/
		void setBottomPadding(float p_bottomPadding)
		{
			setHeight(calculateContentBottom() + p_bottomPadding);
		}

		//------------------------------

		/*
			Listener signature:
				void (Id const& id, Color const& color)
			See View::handleThemeColorChange for more information.
		*/
		EventListeners<void(Id const&, Color const&)> themeColorChangeListeners;
		/*
			USER IMPLEMENTED
			This gets called whenever a theme color has changed, not including initialization.
		*/
		virtual void handleThemeColorChange(Id const& p_id, Color const& p_newColor) { }

		/*
			Listener signature:
				void (Id const& id, Easing const& easing)
			See View::handleThemeEasingChange for more information.
		*/
		EventListeners<void(Id const&, Easing const&)> themeEasingChangeListeners;
		/*
			USER IMPLEMENTED
			This gets called whenever a theme easing has changed, not including initialization.
		*/
		virtual void handleThemeEasingChange(Id const& p_id, Easing const& p_newEasing) { };

		/*
			Listener signature:
				void (Id const& id, float value)
			See View::handleThemeValueChange for more information.
		*/
		EventListeners<void(Id const&, float)> themeValueChangeListeners;
		/*
			USER IMPLEMENTED
			This gets called whenever a theme value has changed, not including initialization.
		*/
		virtual void handleThemeValueChange(Id const& p_id, float p_newValue) { };

		//------------------------------

	private:
		Theme* m_theme{ nullptr };
	public:
		/*
			LIBRARY IMPLEMENTED
			Returns a pointer to the theme that is used by this view.
		*/
		Theme const* getTheme() const
		{
			return m_theme;
		}

	private:
		template<typename T, typename U>
		void propagateThemePropertyChange(void(View::* p_function)(Id const&, T, bool), Id const& p_id, U&& p_property, bool p_willAffectChildren)
		{
			if (p_willAffectChildren)
			{
				View* view = this;
				uint32 startIndex = 0;
				while (true)
				{
				loopStart:
					for (uint32 a = startIndex; a < view->m_childViews.size(); a++)
					{
						(view->m_childViews[a]->*p_function)(p_id, std::forward<U>(p_property), false);
						if (view->m_childViews[a]->m_childViews.size())
						{
							view = view->m_childViews[a];
							startIndex = 0;
							goto loopStart;
						}
					}
					if (view == this)
					{
						break;
					}
					startIndex = view->m_index + 1;
					view = view->m_parent;
				}
			}

			// This is done afterwards because the children should have updated themselves when it's time for the parent to update itself.
			// It's not the other way around because the parent lays out the children and the size of the children may changed in the handler.
			if (!m_theme)
			{
				m_theme = new Theme();
			}
			else if (m_theme->getReferenceCount() > 1)
			{
				m_theme->forget();
				m_theme = new Theme(*m_theme);
			}
		}

	public:
		/*
			LIBRARY IMPLEMENTED

			Some IDs have a default color that can be changed.
			These colors may be used by views that come with the library, but you can use them yourself too.
			The default color IDs are in the Avo::ThemeColors namespace.
			If p_id is anything else, the color is kept in the theme and you can use it yourself.

			If p_willAffectChildren is true, all children and views below those too will change this color in their themes.
		*/
		void setThemeColor(Id const& p_id, Color const& p_color, bool p_willAffectChildren = true)
		{
			propagateThemePropertyChange(&View::setThemeColor, p_id, p_color, p_willAffectChildren);

			if (m_theme->colors[p_id] != p_color)
			{
				m_theme->colors[p_id] = p_color;
				themeColorChangeListeners(p_id, p_color);
			}
		}
		/*
			LIBRARY IMPLEMENTED

			Sets multiple theme colors.
			Example usage:
				using namespace Avo::ThemeColors;
				setThemeColors({
					{ background, 0.f },
					{ onBackground, {1.f, 0.f, 0.2f} },
				});

			See setThemeColor for more details.
		*/
		template<typename Pairs = std::initializer_list<std::pair<Id, Color>>>
		void setThemeColors(Pairs const& p_pairs, bool p_willAffectChildren = true)
		{
			for (auto pair : p_pairs)
			{
				setThemeColor(pair.first, pair.second, p_willAffectChildren);
			}
		}
		/*
			LIBRARY IMPLEMENTED
		*/
		Color getThemeColor(Id const& p_id) const
		{
			return m_theme->colors[p_id];
		}
		/*
			LIBRARY IMPLEMENTED
			p_color is inserted into the theme with the id p_id if it doesn't already have a value.
		*/
		void initializeThemeColor(Id const& p_id, Color const& p_color)
		{
			m_theme->colors.insert({ p_id, p_color });
		}

		/*
			LIBRARY IMPLEMENTED

			Some IDs have a default easing that can be changed.
			These easings may be used by views that come with the library, but you can use them yourself too.
			The default easing IDs are in the Avo::ThemeEasings namespace.
			If p_id is anything else, the easing is kept in the theme and you can use it yourself.

			if p_willAffectChildren is true, all children and views below those too will change this easing in their themes.
		*/
		void setThemeEasing(Id const& p_id, Easing const& p_easing, bool p_willAffectChildren = true)
		{
			propagateThemePropertyChange(&View::setThemeEasing, p_id, p_easing, p_willAffectChildren);

			if (m_theme->easings[p_id] != p_easing)
			{
				m_theme->easings[p_id] = p_easing;
				themeEasingChangeListeners(p_id, p_easing);
			}
		}
		/*
			LIBRARY IMPLEMENTED

			Sets multiple theme easings.
			Example usage:
				using namespace Avo::ThemeEasings;
				setThemeEasings({
					{ in, {1.f, 0.f, 1.f, 1.f} },
					{ inOut, {1.f, 0.f, 0.f, 1.f} },
				});

			See setThemeEasing for more details.
		*/
		template<typename Pairs = std::initializer_list<std::pair<Id, Easing>>>
		void setThemeEasings(Pairs const& p_pairs, bool p_willAffectChildren = true)
		{
			for (auto pair : p_pairs)
			{
				setThemeEasing(pair.first, pair.second, p_willAffectChildren);
			}
		}
		/*
			LIBRARY IMPLEMENTED
		*/
		Easing const& getThemeEasing(Id const& p_id) const
		{
			return m_theme->easings[p_id];
		}
		/*
			LIBRARY IMPLEMENTED
			p_easing is inserted into the theme with the ID p_id if it doesn't already have a value.
		*/
		void initializeThemeEasing(Id const& p_id, Easing const& p_easing)
		{
			m_theme->easings.insert({ p_id, p_easing });
		}

		/*
			LIBRARY IMPLEMENTED

			Some IDs have a default value that can be changed.
			These values may be used by views that come with the library, but you can use them yourself too.
			The default value IDs are in the Avo::ThemeValues namespace.
			If p_id is anything else, the value is kept in the theme and you can use it yourself.

			if p_willAffectChildren is true, all children and views below those too will change this value in their themes.
		*/
		void setThemeValue(Id const& p_id, float p_value, bool p_willAffectChildren = true)
		{
			propagateThemePropertyChange(&View::setThemeValue, p_id, p_value, p_willAffectChildren);

			if (m_theme->values[p_id] != p_value)
			{
				m_theme->values[p_id] = p_value;
				themeValueChangeListeners(p_id, p_value);
			}
		}
		/*
			LIBRARY IMPLEMENTED

			Sets multiple theme values.
			Example usage:
				using namespace Avo::ThemeValues;
				setThemeValues({
					{ hoverAnimationDuration, 100 },
					{ tooltipFontSize, 13.f },
				});

			See setThemeValue for more details.
		*/
		template<typename Pairs = std::initializer_list<std::pair<Id, float>>>
		void setThemeValues(Pairs const& p_pairs, bool p_willAffectChildren = true)
		{
			for (auto pair : p_pairs)
			{
				setThemeValue(pair.first, pair.second, p_willAffectChildren);
			}
		}
		/*
			LIBRARY IMPLEMENTED
		*/
		float getThemeValue(Id const& p_id) const
		{
			return m_theme->values[p_id];
		}
		/*
			LIBRARY IMPLEMENTED
			p_value is inserted into the theme with the ID p_id if it doesn't already have a value.
		*/
		void initializeThemeValue(Id const& p_id, float p_value)
		{
			m_theme->values.insert({ p_id, p_value });
		}

		//------------------------------

	private:
		Point<> m_absolutePosition;

		/*
			Moves the point(s) representing the absolute position(s) of this view and/or all children of this view (recursively).
			The absolute positions of views are used often for mouse event targeting, among other things.
			Because of this, it is pre-calculated in this way only when this view or a parent view has moved.
		*/
		void moveAbsolutePositions(float p_offsetX, float p_offsetY, bool p_willUpdateChildren = true)
		{
			m_absolutePosition.move(p_offsetX, p_offsetY);

			if (p_willUpdateChildren && !m_childViews.empty())
			{
				View* currentContainer = this;
				View* child = nullptr;
				uint32 startIndex = 0;
				while (true)
				{
				loopBody:
					for (uint32 a = startIndex; a < currentContainer->getNumberOfChildViews(); a++)
					{
						auto child = currentContainer->getChildView(a);
						child->moveAbsolutePositions(p_offsetX, p_offsetY, false);
						if (child->getNumberOfChildViews())
						{
							currentContainer = child;
							startIndex = 0;
							goto loopBody; // THIS IS GOOD USE OF GOTO OK
						}
					}
					if (currentContainer == this)
					{
						return;
					}
					startIndex = currentContainer->getIndex() + 1;
					currentContainer = currentContainer->getParent<View>();
				}
			}
		}
		Point<> calculateAbsolutePositionRelativeTo(Point<> p_position) const;
	public:
		/*
			LIBRARY IMPLEMENTED
			Sets the rectangle representing the bounds of this view relative to the top left corner of the parent.
		*/
		void setBounds(float p_left, float p_top, float p_right, float p_bottom) override
		{
			Rectangle<> boundsBefore = m_bounds;

			float offsetX = p_left - m_bounds.left;
			float offsetY = p_top - m_bounds.top;
			if (offsetX || offsetY)
			{
				moveAbsolutePositions(offsetX, offsetY);
			}

			m_bounds.left = p_left;
			m_bounds.top = p_top;
			m_bounds.right = p_right;
			m_bounds.bottom = p_bottom;

			sendBoundsChangeEvents(boundsBefore);
		}
		/*
			LIBRARY IMPLEMENTED
			Sets the rectangle representing the bounds of this view relative to the top left corner of the GUI.
		*/
		void setAbsoluteBounds(float p_left, float p_top, float p_right, float p_bottom)
		{
			Rectangle<> boundsBefore = m_bounds;

			float offsetX = p_left - m_absolutePosition.x;
			float offsetY = p_top - m_absolutePosition.y;
			if (offsetX || offsetY)
			{
				moveAbsolutePositions(offsetX, offsetY);
				m_bounds.left += offsetX;
				m_bounds.top += offsetY;
			}

			m_bounds.right = m_bounds.left + p_right - p_left;
			m_bounds.bottom = m_bounds.top + p_bottom - p_top;

			sendBoundsChangeEvents(boundsBefore);
		}
		/*
			LIBRARY IMPLEMENTED
			Sets the rectangle representing the bounds of this view relative to the top left corner of the parent.
		*/
		void setBounds(Point<> const& p_position, Point<> const& p_size) override
		{
			setBounds(p_position.x, p_position.y, p_position.x + p_size.x, p_position.y + p_size.y);
		}
		/*
			LIBRARY IMPLEMENTED
			Sets the rectangle representing the bounds of this view relative to the top left corner of the GUI.
		*/
		void setAbsoluteBounds(Point<> const& p_position, Point<> const& p_size)
		{
			setAbsoluteBounds(p_position.x, p_position.y, p_position.x + p_size.x, p_position.y + p_size.y);
		}
		/*
			LIBRARY IMPLEMENTED
			Sets the rectangle representing the bounds of this view relative to the top left corner of the parent.
		*/
		void setBounds(Rectangle<> const& p_rectangle) override
		{
			setBounds(p_rectangle.left, p_rectangle.top, p_rectangle.right, p_rectangle.bottom);
		}
		/*
			LIBRARY IMPLEMENTED
			Sets the rectangle representing the bounds of this view relative to the top left corner of the GUI.
		*/
		void setAbsoluteBounds(Rectangle<> const& p_rectangle)
		{
			setAbsoluteBounds(p_rectangle.left, p_rectangle.top, p_rectangle.right, p_rectangle.bottom);
		}
		/*
			LIBRARY IMPLEMENTED
			Returns a rectangle representing the bounds of this view relative to the top left corner of the parent.
		*/
		Rectangle<> const& getBounds() const override
		{
			return m_bounds;
		}
		/*
			LIBRARY IMPLEMENTED
			Returns the bounds of the view relative to the top left corner of the GUI.
		*/
		Rectangle<> getAbsoluteBounds() const
		{
			return Rectangle<>(m_absolutePosition, m_bounds.getSize());
		}
		/*
			LIBRARY IMPLEMENTED
			Returns the bounds of the view shadow relative to the top left corner of the GUI.
		*/
		Rectangle<> getAbsoluteShadowBounds() const
		{
			Rectangle<> bounds;
			bounds.left = m_absolutePosition.x + (m_bounds.getWidth() - m_shadowBounds.getWidth()) * 0.5f;
			bounds.top = m_absolutePosition.y + (m_bounds.getHeight() - m_shadowBounds.getHeight()) * 0.5f;
			bounds.right = bounds.left + m_shadowBounds.getWidth();
			bounds.bottom = bounds.top + m_shadowBounds.getHeight();
			return bounds;
		}

		//------------------------------

		/*
			LIBRARY IMPLEMENTED
			Moves the whole view.
		*/
		void move(Point<> const& p_offset) override
		{
			move(p_offset.x, p_offset.y);
		}
		/*
			LIBRARY IMPLEMENTED
			Moves the whole view.
		*/
		void move(float p_offsetX, float p_offsetY) override
		{
			if (p_offsetX || p_offsetY)
			{
				Avo::Rectangle<> boundsBefore = m_bounds;
				moveAbsolutePositions(p_offsetX, p_offsetY);
				m_bounds.move(p_offsetX, p_offsetY);
				sendBoundsChangeEvents(boundsBefore);
			}
		}

		//------------------------------

		/*
			LIBRARY IMPLEMENTED
			Sets the top left coordinates of the view relative to the top left corner of the parent.
			If p_willKeepSize is true, the view will only get positioned, keeping its size.
		*/
		void setTopLeft(Point<> const& p_position, bool p_willKeepSize = true) override
		{
			setTopLeft(p_position.x, p_position.y, p_willKeepSize);
		}
		/*
			LIBRARY IMPLEMENTED
			Sets the top left coordinates of the view relative to the top left corner of the GUI.
			If p_willKeepSize is true, the view will only get positioned, keeping its size.
		*/
		void setAbsoluteTopLeft(Point<> const& p_position, bool p_willKeepSize = true)
		{
			setAbsoluteTopLeft(p_position.x, p_position.y, p_willKeepSize);
		}
		/*
			LIBRARY IMPLEMENTED
			Sets the top left coordinates of the view relative to the top left corner of the parent.
			If p_willKeepSize is true, the view will only get positioned, keeping its size.
		*/
		void setTopLeft(float p_left, float p_top, bool p_willKeepSize = true) override
		{
			if (p_left != m_bounds.left || p_top != m_bounds.top)
			{
				Avo::Rectangle<> boundsBefore = m_bounds;
				moveAbsolutePositions(p_left - m_bounds.left, p_top - m_bounds.top);
				m_bounds.setTopLeft(p_left, p_top, p_willKeepSize);
				sendBoundsChangeEvents(boundsBefore);
			}
		}
		/*
			LIBRARY IMPLEMENTED
			Sets the top left coordinates of the view relative to the top left corner of the GUI.
			If p_willKeepSize is true, the view will only get positioned, keeping its size.
		*/
		void setAbsoluteTopLeft(float p_left, float p_top, bool p_willKeepSize = true)
		{
			float offsetX = p_left - m_absolutePosition.x;
			float offsetY = p_top - m_absolutePosition.y;
			if (offsetX || offsetY)
			{
				Avo::Rectangle<> boundsBefore = m_bounds;
				moveAbsolutePositions(offsetX, offsetY);
				m_bounds.setTopLeft(m_bounds.left + offsetX, m_bounds.top + offsetY, p_willKeepSize);
				sendBoundsChangeEvents(boundsBefore);
			}
		}
		/*
			LIBRARY IMPLEMENTED
			Returns the coordinates of the top left corner of the view relative to the top left corner of the parent.
		*/
		Point<> getTopLeft() const override
		{
			return Point<>(m_bounds.left, m_bounds.top);
		}
		/*
			LIBRARY IMPLEMENTED
			Returns the coordinates of the top left corner of the view relative to the top left corner of the GUI.
		*/
		Point<> const& getAbsoluteTopLeft() const
		{
			return m_absolutePosition;
		}

		/*
			LIBRARY IMPLEMENTED
			Sets the top right coordinates of the view relative to the top left corner of the parent.
			If p_willKeepSize is true, the view will only get positioned, keeping its size.
		*/
		void setTopRight(Point<> const& p_position, bool p_willKeepSize = true) override
		{
			setTopLeft(p_position.x, p_position.y, p_willKeepSize);
		}
		/*
			LIBRARY IMPLEMENTED
			Sets the top right coordinates of the view relative to the top left corner of the GUI.
			If p_willKeepSize is true, the view will only get positioned, keeping its size.
		*/
		void setAbsoluteTopRight(Point<> const& p_position, bool p_willKeepSize = true)
		{
			setAbsoluteTopRight(p_position.x, p_position.y, p_willKeepSize);
		}
		/*
			LIBRARY IMPLEMENTED
			Sets the top right coordinates of the view relative to the top left corner of the parent.
			If p_willKeepSize is true, the view will only get positioned, keeping its size.
		*/
		void setTopRight(float p_right, float p_top, bool p_willKeepSize = true) override
		{
			if (p_right != m_bounds.right || p_top != m_bounds.top)
			{
				Avo::Rectangle<> boundsBefore = m_bounds;
				moveAbsolutePositions(p_willKeepSize ? p_right - m_bounds.right : 0, p_top - m_bounds.top);
				m_bounds.setTopRight(p_right, p_top, p_willKeepSize);
				sendBoundsChangeEvents(boundsBefore);
			}
		}
		/*
			LIBRARY IMPLEMENTED
			Sets the top right coordinates of the view relative to the top left corner of the GUI.
			If p_willKeepSize is true, the view will only get positioned, keeping its size.
		*/
		void setAbsoluteTopRight(float p_right, float p_top, bool p_willKeepSize = true)
		{
			float offsetX = p_right - m_absolutePosition.x + m_bounds.left - m_bounds.right;
			float offsetY = p_top - m_absolutePosition.y;
			if (offsetX || offsetY)
			{
				Avo::Rectangle<> boundsBefore = m_bounds;
				moveAbsolutePositions(p_willKeepSize ? offsetX : 0, offsetY);
				m_bounds.setTopRight(m_bounds.right + offsetX, m_bounds.top + offsetY, p_willKeepSize);
				sendBoundsChangeEvents(boundsBefore);
			}
		}
		/*
			LIBRARY IMPLEMENTED
			Returns the coordinates of the top right corner of the view relative to the top left corner of the parent.
		*/
		Point<> getTopRight() const override
		{
			return Point<>(m_bounds.right, m_bounds.top);
		}
		/*
			LIBRARY IMPLEMENTED
			Returns the coordinates of the top right corner of the view relative to the top left corner of the GUI.
		*/
		Point<> getAbsoluteTopRight() const
		{
			return Point<>(m_absolutePosition.x + m_bounds.right - m_bounds.left, m_absolutePosition.y);
		}

		/*
			LIBRARY IMPLEMENTED
			Sets the bottom left coordinates of the view relative to the top left corner of the parent.
			If p_willKeepSize is true, the view will only get positioned, keeping its size.
		*/
		void setBottomLeft(Point<> const& p_position, bool p_willKeepSize = true) override
		{
			setBottomLeft(p_position.x, p_position.y, p_willKeepSize);
		}
		/*
			LIBRARY IMPLEMENTED
			Sets the bottom left coordinates of the view relative to the top left corner of the GUI.
			If p_willKeepSize is true, the view will only get positioned, keeping its size.
		*/
		void setAbsoluteBottomLeft(Point<> const& p_position, bool p_willKeepSize = true)
		{
			setAbsoluteBottomLeft(p_position.x, p_position.y, p_willKeepSize);
		}
		/*
			LIBRARY IMPLEMENTED
			Sets the bottom left coordinates of the view relative to the top left corner of the parent.
			If p_willKeepSize is true, the view will only get positioned, keeping its size.
		*/
		void setBottomLeft(float p_left, float p_bottom, bool p_willKeepSize = true) override
		{
			if (p_left != m_bounds.left || p_bottom != m_bounds.bottom)
			{
				Avo::Rectangle<> boundsBefore = m_bounds;
				moveAbsolutePositions(p_left - m_bounds.left, p_willKeepSize ? p_bottom - m_bounds.bottom : 0);
				m_bounds.setBottomLeft(p_left, p_bottom, p_willKeepSize);
				sendBoundsChangeEvents(boundsBefore);
			}
		}
		/*
			LIBRARY IMPLEMENTED
			Sets the bottom left coordinates of the view relative to the top left corner of the GUI.
			If p_willKeepSize is true, the view will only get positioned, keeping its size.
		*/
		void setAbsoluteBottomLeft(float p_left, float p_bottom, bool p_willKeepSize = true)
		{
			float offsetX = p_left - m_absolutePosition.x;
			float offsetY = p_bottom - m_absolutePosition.y + m_bounds.top - m_bounds.bottom;
			if (offsetX || offsetY)
			{
				Avo::Rectangle<> boundsBefore = m_bounds;
				moveAbsolutePositions(offsetX, p_willKeepSize ? offsetY : 0.f);
				m_bounds.setBottomLeft(m_bounds.left + offsetX, m_bounds.bottom + offsetY, p_willKeepSize);
				sendBoundsChangeEvents(boundsBefore);
			}
		}
		/*
			LIBRARY IMPLEMENTED
			Returns the coordinates of the bottom left corner of the view relative to the top left corner of the parent.
		*/
		Point<> getBottomLeft() const override
		{
			return Point<>(m_bounds.left, m_bounds.bottom);
		}
		/*
			LIBRARY IMPLEMENTED
			Returns the coordinates of the bottom left corner of the view relative to the top left corner of the GUI.
		*/
		Point<> getAbsoluteBottomLeft() const
		{
			return Point<>(m_absolutePosition.x, m_absolutePosition.y + m_bounds.bottom - m_bounds.top);
		}

		/*
			LIBRARY IMPLEMENTED
			Sets the bottom right coordinates of the view relative to the top left corner of the parent.
			If p_willKeepSize is true, the view will only get positioned, keeping its size.
		*/
		void setBottomRight(Point<> const& p_position, bool p_willKeepSize = true) override
		{
			setBottomRight(p_position.x, p_position.y, p_willKeepSize);
		}
		/*
			LIBRARY IMPLEMENTED
			Sets the bottom right coordinates of the view relative to the top left corner of the GUI.
			If p_willKeepSize is true, the view will only get positioned, keeping its size.
		*/
		void setAbsoluteBottomRight(Point<> const& p_position, bool p_willKeepSize = true)
		{
			setAbsoluteBottomRight(p_position.x, p_position.y, p_willKeepSize);
		}
		/*
			LIBRARY IMPLEMENTED
			Sets the bottom right coordinates of the view relative to the top left corner of the parent.
			If p_willKeepSize is true, the view will only get positioned, keeping its size.
		*/
		void setBottomRight(float p_right, float p_bottom, bool p_willKeepSize = true) override
		{
			if (p_right != m_bounds.right || p_bottom != m_bounds.bottom)
			{
				Avo::Rectangle<> boundsBefore = m_bounds;
				if (p_willKeepSize)
				{
					moveAbsolutePositions(p_right - m_bounds.right, p_bottom - m_bounds.bottom);
				}
				m_bounds.setBottomRight(p_right, p_bottom, p_willKeepSize);
				sendBoundsChangeEvents(boundsBefore);
			}
		}
		/*
			LIBRARY IMPLEMENTED
			Sets the bottom right coordinates of the view relative to the top left corner of the GUI.
			If p_willKeepSize is true, the view will only get positioned, keeping its size.
		*/
		void setAbsoluteBottomRight(float p_right, float p_bottom, bool p_willKeepSize = true)
		{
			float offsetX = p_right - m_absolutePosition.x + m_bounds.left - m_bounds.right;
			float offsetY = p_bottom - m_absolutePosition.y + m_bounds.top - m_bounds.bottom;
			if (offsetX || offsetY)
			{
				Avo::Rectangle<> boundsBefore = m_bounds;
				if (p_willKeepSize)
				{
					moveAbsolutePositions(offsetX, offsetY);
					m_bounds.move(offsetX, offsetY);
				}
				else
				{
					m_bounds.moveBottomRight(offsetX, offsetY);
				}
				sendBoundsChangeEvents(boundsBefore);
			}
		}
		/*
			LIBRARY IMPLEMENTED
			Returns the coordinates of the bottom right corner of the view relative to the top left corner of the parent.
		*/
		Point<> getBottomRight() const override
		{
			return Point<>(m_bounds.right, m_bounds.bottom);
		}
		/*
			LIBRARY IMPLEMENTED
			Returns the coordinates of the bottom right corner of the view relative to the top left corner of the GUI.
		*/
		Point<> getAbsoluteBottomRight() const
		{
			return Point<>(m_absolutePosition.x + m_bounds.right - m_bounds.left, m_absolutePosition.y + m_bounds.bottom - m_bounds.top);
		}

		//------------------------------

		/*
			LIBRARY IMPLEMENTED
			Sets the center coordinates of the view relative to the top left corner of the parent.
		*/
		void setCenter(Point<> const& p_position) override
		{
			setCenter(p_position.x, p_position.y);
		}
		/*
			LIBRARY IMPLEMENTED
			Sets the center coordinates of the view relative to the top left corner of the GUI.
		*/
		void setAbsoluteCenter(Point<> const& p_position)
		{
			setAbsoluteCenter(p_position.x, p_position.y);
		}
		/*
			LIBRARY IMPLEMENTED
			Sets the center coordinates of the view relative to the top left corner of the parent.
		*/
		void setCenter(float p_x, float p_y) override
		{
			if (p_x != m_bounds.getCenterX() || p_y != m_bounds.getCenterY())
			{
				Avo::Rectangle<> boundsBefore = m_bounds;
				moveAbsolutePositions(p_x - m_bounds.getCenterX(), p_y - m_bounds.getCenterY());
				m_bounds.setCenter(p_x, p_y);
				sendBoundsChangeEvents(boundsBefore);
			}
		}
		/*
			LIBRARY IMPLEMENTED
			Sets the center coordinates of the view relative to the top left corner of the GUI.
		*/
		void setAbsoluteCenter(float p_x, float p_y)
		{
			float offsetX = p_x - m_absolutePosition.x - getWidth() * 0.5f;
			float offsetY = p_y - m_absolutePosition.y - getHeight() * 0.5f;
			if (offsetX || offsetY)
			{
				Avo::Rectangle<> boundsBefore = m_bounds;
				moveAbsolutePositions(offsetX, offsetY);
				m_bounds.move(offsetX, offsetY);
				sendBoundsChangeEvents(boundsBefore);
			}
		}
		/*
			LIBRARY IMPLEMENTED
			Sets the horizontal center coordinate of the view relative to the left edge of the parent.
		*/
		void setCenterX(float p_x) override
		{
			if (p_x != m_bounds.getCenterX())
			{
				Avo::Rectangle<> boundsBefore = m_bounds;
				moveAbsolutePositions(p_x - m_bounds.getCenterX(), 0);
				m_bounds.setCenterX(p_x);
				sendBoundsChangeEvents(boundsBefore);
			}
		}
		/*
			LIBRARY IMPLEMENTED
			Sets the horizontal center coordinate of the view relative to the left edge of the GUI.
		*/
		void setAbsoluteCenterX(float p_x)
		{
			float offsetX = p_x - m_absolutePosition.x - getWidth() * 0.5f;
			if (offsetX)
			{
				Avo::Rectangle<> boundsBefore = m_bounds;
				moveAbsolutePositions(offsetX, 0);
				m_bounds.moveX(offsetX);
				sendBoundsChangeEvents(boundsBefore);
			}
		}
		/*
			LIBRARY IMPLEMENTED
			Sets the vertical center coordinate of the view relative to the top edge of the parent.
		*/
		void setCenterY(float p_y) override
		{
			if (p_y != m_bounds.getCenterY())
			{
				Avo::Rectangle<> boundsBefore = m_bounds;
				moveAbsolutePositions(0, p_y - m_bounds.getCenterY());
				m_bounds.setCenterY(p_y);
				sendBoundsChangeEvents(boundsBefore);
			}
		}
		/*
			LIBRARY IMPLEMENTED
			Sets the vertical center coordinate of the view relative to the top edge of the GUI.
		*/
		void setAbsoluteCenterY(float p_y)
		{
			float offsetY = p_y - m_absolutePosition.y - getHeight() * 0.5f;
			if (offsetY)
			{
				Avo::Rectangle<> boundsBefore = m_bounds;
				moveAbsolutePositions(0.f, offsetY);
				m_bounds.moveX(offsetY);
				sendBoundsChangeEvents(boundsBefore);
			}
		}
		/*
			LIBRARY IMPLEMENTED
			Returns the center coordinates of the view relative to the top left corner of the parent.
		*/
		Point<> getCenter() const override
		{
			return m_bounds.getCenter();
		}
		/*
			LIBRARY IMPLEMENTED
			Returns the center coordinates of the view relative to the top left corner of the GUI.
		*/
		Point<> getAbsoluteCenter() const
		{
			return Point<>(m_absolutePosition.x + getWidth() * 0.5f, m_absolutePosition.y + getHeight() * 0.5f);
		}
		/*
			LIBRARY IMPLEMENTED
			Returns the x-axis center coordinate of the view relative to the left edge of the parent.
		*/
		float getCenterX() const override
		{
			return m_bounds.getCenterX();
		}
		/*
			LIBRARY IMPLEMENTED
			Returns the x-axis center coordinate of the view relative to the left edge of the GUI.
		*/
		float getAbsoluteCenterX() const
		{
			return m_absolutePosition.x + getWidth() * 0.5f;
		}
		/*
			LIBRARY IMPLEMENTED
			Returns the y-axis center coordinate of the view relative to the top edge of the parent.
		*/
		float getCenterY() const override
		{
			return m_bounds.getCenterY();
		}
		/*
			LIBRARY IMPLEMENTED
			Returns the y-axis center coordinate of the view relative to the top edge of the GUI.
		*/
		float getAbsoluteCenterY() const
		{
			return m_absolutePosition.y + getHeight() * 0.5f;
		}

		//------------------------------

		/*
			LIBRARY IMPLEMENTED
			Sets the left coordinate of this view relative to the left edge of the parent.
			If p_willKeepWidth is true, the right coordinate will also be changed so that the width of the view stays the same.
		*/
		void setLeft(float p_left, bool p_willKeepWidth = true) override
		{
			if (p_left != m_bounds.left)
			{
				Avo::Rectangle<> boundsBefore = m_bounds;
				moveAbsolutePositions(p_left - m_bounds.left, 0);
				m_bounds.setLeft(p_left, p_willKeepWidth);
				sendBoundsChangeEvents(boundsBefore);
			}
		}
		/*
			LIBRARY IMPLEMENTED
			Sets the left coordinate of this view and updates the layout relative to the left edge of the GUI.
			If p_willKeepWidth is true, the right coordinate will also be changed so that the width of the view stays the same.
		*/
		void setAbsoluteLeft(float p_left, bool p_willKeepWidth = true)
		{
			if (p_left != m_absolutePosition.x)
			{
				Avo::Rectangle<> boundsBefore = m_bounds;
				moveAbsolutePositions(p_left - m_absolutePosition.x, 0);
				m_bounds.setLeft(p_left - m_absolutePosition.x + m_bounds.left, p_willKeepWidth);
				sendBoundsChangeEvents(boundsBefore);
			}
		}
		/*
			LIBRARY IMPLEMENTED
			Returns the left coordinate of this view relative to the left edge of the parent.
		*/
		float getLeft() const override
		{
			return m_bounds.left;
		}
		/*
			LIBRARY IMPLEMENTED
			Returns the left coordinate of this view relative to the left edge of the GUI.
		*/
		float getAbsoluteLeft() const
		{
			return m_absolutePosition.x;
		}

		/*
			LIBRARY IMPLEMENTED
			Sets the top coordinate of this view relative to the top edge of the parent.
			If p_willKeepHeight is true, the bottom coordinate will also be changed so that the height of the view stays the same.
		*/
		void setTop(float p_top, bool p_willKeepHeight = true) override
		{
			if (p_top != m_bounds.top)
			{
				Avo::Rectangle<> boundsBefore = m_bounds;
				moveAbsolutePositions(0, p_top - m_bounds.top);
				m_bounds.setTop(p_top, p_willKeepHeight);
				sendBoundsChangeEvents(boundsBefore);
			}
		}
		/*
			LIBRARY IMPLEMENTED
			Sets the top coordinate of this view relative to the top edge of the GUI.
			If p_willKeepHeight is true, the bottom coordinate will also be changed so that the height of the view stays the same.
		*/
		void setAbsoluteTop(float p_top, bool p_willKeepHeight = true)
		{
			if (p_top != m_absolutePosition.y)
			{
				Avo::Rectangle<> boundsBefore = m_bounds;
				moveAbsolutePositions(0, p_top - m_absolutePosition.y);
				m_bounds.setTop(p_top - m_absolutePosition.y + m_bounds.top, p_willKeepHeight);
				sendBoundsChangeEvents(boundsBefore);
			}
		}
		/*
			LIBRARY IMPLEMENTED
			Returns the top coordinate of this view relative to the top edge of the parent.
		*/
		float getTop() const override
		{
			return m_bounds.top;
		}
		/*
			LIBRARY IMPLEMENTED
			Returns the top coordinate of this view relative to the top edge of the GUI.
		*/
		float getAbsoluteTop() const
		{
			return m_absolutePosition.y;
		}

		/*
			LIBRARY IMPLEMENTED
			Sets the right coordinate of this view relative to the left edge of the parent.
			If p_willKeepWidth is true, the left coordinate will also be changed so that the width of the view stays the same.
		*/
		void setRight(float p_right, bool p_willKeepWidth = true) override
		{
			if (p_right != m_bounds.right)
			{
				Avo::Rectangle<> boundsBefore = m_bounds;
				if (p_willKeepWidth)
				{
					moveAbsolutePositions(p_right - m_bounds.right, 0);
				}
				m_bounds.setRight(p_right, p_willKeepWidth);
				sendBoundsChangeEvents(boundsBefore);
			}
		}
		/*
			LIBRARY IMPLEMENTED
			Sets the right coordinate of this view relative to the left edge of the GUI.
			If p_willKeepWidth is true, the left coordinate will also be changed so that the width of the view stays the same.
		*/
		void setAbsoluteRight(float p_right, bool p_willKeepWidth = true)
		{
			float offset = p_right - m_absolutePosition.x + m_bounds.left - m_bounds.right;
			if (offset)
			{
				Avo::Rectangle<> boundsBefore = m_bounds;
				if (p_willKeepWidth)
				{
					moveAbsolutePositions(offset, 0);
					m_bounds.moveX(offset);
				}
				else
				{
					m_bounds.right += offset;
				}
				sendBoundsChangeEvents(boundsBefore);
			}
		}
		/*
			LIBRARY IMPLEMENTED
			Returns the coordinate of the right edge of this view relative to the left edge of the parent.
		*/
		float getRight() const override
		{
			return m_bounds.right;
		}
		/*
			LIBRARY IMPLEMENTED
			Returns the coordinate of the right edge of this view relative to the left edge of the GUI.
		*/
		float getAbsoluteRight() const
		{
			return m_absolutePosition.x + m_bounds.right - m_bounds.left;
		}

		/*
			LIBRARY IMPLEMENTED
			Sets the bottom coordinate of this view relative to the top edge of the parent and updates the layout.
			If p_willKeepHeight is true, the top coordinate will also be changed so that the height of the view stays the same.
		*/
		void setBottom(float p_bottom, bool p_willKeepHeight = true) override
		{
			if (p_bottom != m_bounds.bottom)
			{
				Avo::Rectangle<> boundsBefore = m_bounds;
				if (p_willKeepHeight)
				{
					moveAbsolutePositions(0, p_bottom - m_bounds.bottom);
				}
				m_bounds.setBottom(p_bottom, p_willKeepHeight);
				sendBoundsChangeEvents(boundsBefore);
			}
		}
		/*
			LIBRARY IMPLEMENTED
			Sets the bottom coordinate of this view relative to the top edge of the GUI and updates the layout.
			If p_willKeepHeight is true, the top coordinate will also be changed so that the height of the view stays the same.
		*/
		void setAbsoluteBottom(float p_bottom, bool p_willKeepHeight = true)
		{
			float offset = p_bottom - m_absolutePosition.y + m_bounds.top - m_bounds.bottom;
			if (offset)
			{
				Avo::Rectangle<> boundsBefore = m_bounds;
				if (p_willKeepHeight)
				{
					m_bounds.moveY(offset);
					moveAbsolutePositions(0, offset);
				}
				else
				{
					m_bounds.bottom += offset;
				}
				sendBoundsChangeEvents(boundsBefore);
			}
		}
		/*
			LIBRARY IMPLEMENTED
			Returns the coordinate of the bottom edge of this view relative to the top edge of the parent.
		*/
		float getBottom() const override
		{
			return m_bounds.bottom;
		}
		/*
			LIBRARY IMPLEMENTED
			Returns the coordinate of the bottom edge of this view relative to the top edge of the GUI.
		*/
		float getAbsoluteBottom() const
		{
			return m_absolutePosition.y + m_bounds.bottom - m_bounds.top;
		}

		//------------------------------

		/*
			LIBRARY IMPLEMENTED
			Sets the width of this view by changing the right coordinate and updates the layout.
		*/
		void setWidth(float p_width) override
		{
			if (p_width != m_bounds.right - m_bounds.left)
			{
				Avo::Rectangle<> boundsBefore = m_bounds;
				m_bounds.setWidth(p_width);
				sendBoundsChangeEvents(boundsBefore);
			}
		}
		/*
			LIBRARY IMPLEMENTED
			Returns the distance between the left and right edges of this view.
		*/
		float getWidth() const override
		{
			return m_bounds.right - m_bounds.left;
		}

		/*
			LIBRARY IMPLEMENTED
			Sets the height of this view by changing the bottom coordinate and updates the layout.
		*/
		void setHeight(float p_height) override
		{
			if (p_height != m_bounds.bottom - m_bounds.top)
			{
				Avo::Rectangle<> boundsBefore = m_bounds;
				m_bounds.setHeight(p_height);
				sendBoundsChangeEvents(boundsBefore);
			}
		}
		/*
			LIBRARY IMPLEMENTED
			Returns the distance between the top and bottom edges of this view.
		*/
		float getHeight() const override
		{
			return m_bounds.bottom - m_bounds.top;
		}

		/*
			LIBRARY IMPLEMENTED
			Sets the size of this view by changing the right and bottom coordinates and updates the layout.
		*/
		void setSize(Point<> const& p_size) override
		{
			setSize(p_size.x, p_size.y);
		}
		/*
			LIBRARY IMPLEMENTED
			Sets the size of this view by changing the right and bottom coordinates and updates the layout.
		*/
		void setSize(float p_width, float p_height) override
		{
			if (p_width != m_bounds.right - m_bounds.left || p_height != m_bounds.bottom - m_bounds.top)
			{
				Avo::Rectangle<> boundsBefore = m_bounds;
				m_bounds.setSize(p_width, p_height);
				sendBoundsChangeEvents(boundsBefore);
			}
		}
		/*
			LIBRARY IMPLEMENTED
			x is width and y is height in the returned point.
		*/
		Point<> getSize() const override
		{
			return Point<>(m_bounds.right - m_bounds.left, m_bounds.bottom - m_bounds.top);
		}

		//------------------------------

		/*
			LIBRARY IMPLEMENTED
			Returns whether this view intersects/overlaps a rectangle that is relative to the top left corner of the parent.
			If you have a custom clipping geometry, you could override this.
		*/
		bool getIsIntersecting(float p_left, float p_top, float p_right, float p_bottom) const override
		{
			if (m_corners.topLeftSizeX && m_corners.topLeftSizeY || m_corners.topRightSizeX && m_corners.topRightSizeY ||
				m_corners.bottomLeftSizeX && m_corners.bottomLeftSizeY || m_corners.bottomRightSizeX && m_corners.bottomRightSizeY)
			{
				if (m_bounds.getIsIntersecting(p_left, p_top, p_right, p_bottom))
				{
					if (p_right < m_bounds.left + m_corners.topLeftSizeX && p_bottom < m_bounds.top + m_corners.topLeftSizeY)
					{
						if (m_corners.topLeftType == RectangleCornerType::Round)
						{
							return Point<>::getLengthSquared(m_bounds.left + m_corners.topLeftSizeX - p_right, (m_bounds.top + m_corners.topLeftSizeY - p_bottom) * m_corners.topLeftSizeX / m_corners.topLeftSizeY) < m_corners.topLeftSizeX * m_corners.topLeftSizeX;
						}
						return p_bottom > m_bounds.top + m_corners.topLeftSizeY - (p_right - m_bounds.left) * m_corners.topLeftSizeY / m_corners.topLeftSizeX;
					}
					else if (p_right < m_bounds.left + m_corners.bottomLeftSizeX && p_top > m_bounds.bottom - m_corners.bottomLeftSizeY)
					{
						if (m_corners.topLeftType == RectangleCornerType::Round)
						{
							return Point<>::getLengthSquared(m_bounds.left + m_corners.bottomLeftSizeX - p_right, (m_bounds.bottom - m_corners.bottomLeftSizeY - p_top) * m_corners.bottomLeftSizeX / m_corners.bottomLeftSizeY) < m_corners.bottomLeftSizeX * m_corners.bottomLeftSizeX;
						}
						return p_top < m_bounds.bottom - m_corners.bottomLeftSizeY + (p_right - m_bounds.left) * m_corners.bottomLeftSizeY / m_corners.bottomLeftSizeX;
					}
					else if (p_left > m_bounds.right - m_corners.topRightSizeX && p_bottom < m_bounds.top + m_corners.topRightSizeY)
					{
						if (m_corners.topLeftType == RectangleCornerType::Round)
						{
							return Point<>::getLengthSquared(m_bounds.right - m_corners.topRightSizeX - p_left, (m_bounds.top + m_corners.topRightSizeY - p_bottom) * m_corners.topRightSizeX / m_corners.topRightSizeY) < m_corners.topRightSizeX * m_corners.topRightSizeX;
						}
						return p_bottom > m_bounds.top + (m_bounds.right - p_left) * m_corners.topRightSizeY / m_corners.topRightSizeX;
					}
					else if (p_left > m_bounds.right - m_corners.bottomRightSizeX && p_top > m_bounds.bottom - m_corners.bottomRightSizeY)
					{
						if (m_corners.topLeftType == RectangleCornerType::Round)
						{
							return Point<>::getLengthSquared(m_bounds.right - m_corners.bottomRightSizeX - p_left, (m_bounds.bottom - m_corners.bottomRightSizeY - p_top) * m_corners.bottomRightSizeX / m_corners.bottomRightSizeY) < m_corners.bottomRightSizeX * m_corners.bottomRightSizeX;
						}
						return p_top < m_bounds.bottom - (m_bounds.right - p_left) * m_corners.bottomRightSizeY / m_corners.bottomRightSizeX;
					}
					return true;
				}
				return false;
			}
			return m_bounds.getIsIntersecting(p_left, p_top, p_right, p_bottom);
		}
		/*
			LIBRARY IMPLEMENTED
			Returns whether this view intersects/overlaps a rectangle that is relative to the top left corner of the parent.
		*/
		bool getIsIntersecting(Rectangle<> const& p_rectangle) const override
		{
			return getIsIntersecting(p_rectangle.left, p_rectangle.top, p_rectangle.right, p_rectangle.bottom);
		}
		/*
			LIBRARY IMPLEMENTED
			Returns whether this view intersects/overlaps another protected rectangle that is relative to the top left corner of the parent.
		*/
		bool getIsIntersecting(ProtectedRectangle* p_protectedRectangle) const override
		{
			return getIsIntersecting(p_protectedRectangle->getLeft(), p_protectedRectangle->getTop(), p_protectedRectangle->getRight(), p_protectedRectangle->getBottom());
		}
		/*
			LIBRARY IMPLEMENTED
			Returns whether this view intersects/overlaps another view. Takes rounded corners of both views into account.
		*/
		//bool getIsIntersecting(View* p_view) const;

		//------------------------------

		/*
			LIBRARY IMPLEMENTED
			Returns whether a rectangle can be contained within this view. The rectangle is relative to the parent of this view.
			If you have a custom clipping geometry, you could override this.
		*/
		bool getIsContaining(float p_left, float p_top, float p_right, float p_bottom) const override
		{
			if (m_corners.topLeftSizeX && m_corners.topLeftSizeY || m_corners.topRightSizeX && m_corners.topRightSizeY ||
				m_corners.bottomLeftSizeX && m_corners.bottomLeftSizeY || m_corners.bottomRightSizeX && m_corners.bottomRightSizeY)
			{
				if (m_bounds.getIsContaining(p_left, p_top, p_right, p_bottom))
				{
					if (p_left < m_bounds.left + m_corners.topLeftSizeX && p_top < m_bounds.top + m_corners.topLeftSizeY)
					{
						if (m_corners.topLeftType == RectangleCornerType::Round)
						{
							if (Point<>::getLengthSquared(m_bounds.left + m_corners.topLeftSizeX - p_left, (m_bounds.top + m_corners.topLeftSizeY - p_top) * m_corners.topLeftSizeX / m_corners.topLeftSizeY) > m_corners.topLeftSizeX * m_corners.topLeftSizeX)
							{
								return false;
							}
						}
						else if (p_top > m_bounds.top + m_corners.topLeftSizeY - (p_left - m_bounds.left) * m_corners.topLeftSizeY / m_corners.topLeftSizeX)
						{
							return false;
						}
					}
					else if (p_left < m_bounds.left + m_corners.bottomLeftSizeX && p_bottom > m_bounds.bottom - m_corners.bottomLeftSizeY)
					{
						if (m_corners.topLeftType == RectangleCornerType::Round)
						{
							if (Point<>::getLengthSquared(m_bounds.left + m_corners.bottomLeftSizeX - p_left, (m_bounds.bottom - m_corners.bottomLeftSizeY - p_bottom) * m_corners.bottomLeftSizeX / m_corners.bottomLeftSizeY) > m_corners.bottomLeftSizeX * m_corners.bottomLeftSizeX)
							{
								return false;
							}
						}
						else if (p_bottom < m_bounds.bottom - m_corners.bottomLeftSizeY + (m_bounds.right - p_left) * m_corners.topRightSizeY / m_corners.topRightSizeX)
						{
							return false;
						}
					}
					else if (p_right > m_bounds.right - m_corners.topRightSizeX && p_top < m_bounds.top + m_corners.topRightSizeY)
					{
						if (m_corners.topLeftType == RectangleCornerType::Round)
						{
							if (Point<>::getLengthSquared(m_bounds.right - m_corners.topRightSizeX - p_right, (m_bounds.top + m_corners.topRightSizeY - p_top) * m_corners.topRightSizeX / m_corners.topRightSizeY) > m_corners.topRightSizeX * m_corners.topRightSizeX)
							{
								return false;
							}
						}
						else if (p_top > m_bounds.top + (m_bounds.right - p_right) * m_corners.topRightSizeY / m_corners.topRightSizeY)
						{
							return false;
						}
					}
					else if (p_right > m_bounds.right - m_corners.bottomRightSizeX && p_bottom > m_bounds.bottom - m_corners.bottomRightSizeY)
					{
						if (m_corners.topLeftType == RectangleCornerType::Round)
						{
							if (Point<>::getLengthSquared(m_bounds.right - m_corners.bottomRightSizeX - p_right, (m_bounds.bottom - m_corners.bottomRightSizeY - p_bottom) * m_corners.bottomRightSizeX / m_corners.bottomRightSizeY) > m_corners.bottomRightSizeX * m_corners.bottomRightSizeX)
							{
								return false;
							}
						}
						else if (p_bottom < m_bounds.bottom - (m_bounds.right - p_right) * m_corners.bottomRightSizeY / m_corners.bottomRightSizeX)
						{
							return false;
						}
					}
					return true;
				}
				return false;
			}
			return m_bounds.getIsContaining(p_left, p_top, p_right, p_bottom);
		}
		/*
			LIBRARY IMPLEMENTED
			Returns whether a rectangle can be contained within this view. The rectangle is relative to the parent of this view.
		*/
		bool getIsContaining(Rectangle<> const& p_rectangle)
		{
			return getIsContaining(p_rectangle.left, p_rectangle.top, p_rectangle.right, p_rectangle.bottom);
		}
		/*
			LIBRARY IMPLEMENTED
			Returns whether another protected rectangle can be contained within this view. The rectangle is relative to the parent of this view.
		*/
		bool getIsContaining(ProtectedRectangle* p_rectangle) const override
		{
			return getIsContaining(p_rectangle->getLeft(), p_rectangle->getTop(), p_rectangle->getRight(), p_rectangle->getBottom());
		}

		/*
			LIBRARY IMPLEMENTED
			Returns whether a point is within the bounds of this view. The point is relative to the parent of this view.
			If you have a custom clipping geometry, you could override this.
		*/
		bool getIsContaining(float p_x, float p_y) const override
		{
			if (m_corners.topLeftSizeX && m_corners.topLeftSizeY || m_corners.topRightSizeX && m_corners.topRightSizeY ||
				m_corners.bottomLeftSizeX && m_corners.bottomLeftSizeY || m_corners.bottomRightSizeX && m_corners.bottomRightSizeY)
			{
				if (m_bounds.getIsContaining(p_x, p_y))
				{
					if (p_x < m_bounds.left + m_corners.topLeftSizeX && p_y < m_bounds.top + m_corners.topLeftSizeY)
					{
						if (m_corners.topLeftType == RectangleCornerType::Round)
						{
							return Point<>::getLengthSquared(m_bounds.left + m_corners.topLeftSizeX - p_x, (m_bounds.top + m_corners.topLeftSizeY - p_y) * m_corners.topLeftSizeX / m_corners.topLeftSizeY) < m_corners.topLeftSizeX * m_corners.topLeftSizeX;
						}
						return p_y > m_bounds.top + m_corners.topLeftSizeY - (p_x - m_bounds.left) * m_corners.topLeftSizeY / m_corners.topLeftSizeX;
					}
					else if (p_x > m_bounds.right - m_corners.topRightSizeX && p_y < m_bounds.top + m_corners.topRightSizeY)
					{
						if (m_corners.topRightType == RectangleCornerType::Round)
						{
							return Point<>::getLengthSquared(m_bounds.right - m_corners.topRightSizeX - p_x, (m_bounds.top + m_corners.topRightSizeY - p_y) * m_corners.topRightSizeX / m_corners.topRightSizeY) < m_corners.topRightSizeX * m_corners.topRightSizeX;
						}
						return p_y > m_bounds.top + (m_bounds.right - p_x) * m_corners.topRightSizeY / m_corners.topRightSizeX;
					}
					else if (p_x < m_bounds.left + m_corners.bottomLeftSizeX && p_y > m_bounds.bottom - m_corners.bottomLeftSizeY)
					{
						if (m_corners.bottomLeftType == RectangleCornerType::Round)
						{
							return Point<>::getLengthSquared(m_bounds.left + m_corners.bottomLeftSizeX - p_x, (m_bounds.bottom - m_corners.bottomLeftSizeY - p_y) * m_corners.bottomLeftSizeX / m_corners.bottomLeftSizeY) < m_corners.bottomLeftSizeX * m_corners.bottomLeftSizeX;
						}
						return p_y < m_bounds.bottom - m_corners.bottomLeftSizeY + (p_x - m_bounds.left) * m_corners.bottomLeftSizeY / m_corners.bottomLeftSizeX;
					}
					else if (p_x > m_bounds.right - m_corners.bottomRightSizeX && p_y > m_bounds.bottom - m_corners.bottomRightSizeY)
					{
						if (m_corners.bottomRightType == RectangleCornerType::Round)
						{
							return Point<>::getLengthSquared(m_bounds.right - m_corners.bottomRightSizeX - p_x, (m_bounds.bottom - m_corners.bottomRightSizeY - p_y) * m_corners.bottomRightSizeX / m_corners.bottomRightSizeY) < m_corners.bottomRightSizeX * m_corners.bottomRightSizeX;
						}
						return p_y < m_bounds.bottom - (m_bounds.right - p_x) * m_corners.bottomRightSizeY / m_corners.bottomRightSizeX;
					}
					return true;
				}
				return false;
			}
			return m_bounds.getIsContaining(p_x, p_y);
		}
		/*
			LIBRARY IMPLEMENTED
			Returns whether a point is within the bounds of this view. The point is relative to the parent of the view.
		*/
		bool getIsContaining(Point<> const& p_point) const override
		{
			return getIsContaining(p_point.x, p_point.y);
		}
		/*
			LIBRARY IMPLEMENTED
			Returns whether a point is within the bounds of this view. The point is relative to the top-left corner of the GUI.
		*/
		bool getIsContainingAbsolute(float p_x, float p_y) const
		{
			if (m_parent)
			{
				return getIsContaining(p_x - m_parent->getAbsoluteLeft(), p_y - m_parent->getAbsoluteTop());
			}
			return getIsContaining(p_x, p_y);
		}
		/*
			LIBRARY IMPLEMENTED
			Returns whether a point is within the bounds of this view. The point is relative to the top-left corner of the GUI.
		*/
		bool getIsContainingAbsolute(Point<> const& p_point) const
		{
			if (m_parent)
			{
				return getIsContaining(p_point.x - m_parent->getAbsoluteLeft(), p_point.y - m_parent->getAbsoluteTop());
			}
			return getIsContaining(p_point.x, p_point.y);
		}

		//------------------------------

	private:
		RectangleCorners m_corners;

	public:
		/*
			LIBRARY IMPLEMENTED
			Sets the roundness of the corners of the view. p_radius is the radius of the corner circles.
		*/
		void setCornerRadius(float p_radius)
		{
			m_corners.topLeftSizeX = m_corners.topLeftSizeY = p_radius;
			m_corners.topRightSizeX = m_corners.topRightSizeY = p_radius;
			m_corners.bottomLeftSizeX = m_corners.bottomLeftSizeY = p_radius;
			m_corners.bottomRightSizeX = m_corners.bottomRightSizeY = p_radius;
			m_corners.topLeftType = m_corners.topRightType = m_corners.bottomLeftType = m_corners.bottomRightType = RectangleCornerType::Round;
			updateClipGeometry();
			updateShadow();
		}
		/*
			LIBRARY IMPLEMENTED
			Sets the roundness of the different corners of the view, as the radius of a quarter circle.
		*/
		void setCornerRadius(float p_topLeftRadius, float p_topRightRadius, float p_bottomLeftRadius, float p_bottomRightRadius)
		{
			m_corners.topLeftSizeX = m_corners.topLeftSizeY = p_topLeftRadius;
			m_corners.topRightSizeX = m_corners.topRightSizeY = p_topRightRadius;
			m_corners.bottomLeftSizeX = m_corners.bottomLeftSizeY = p_bottomLeftRadius;
			m_corners.bottomRightSizeX = m_corners.bottomRightSizeY = p_bottomRightRadius;
			m_corners.topLeftType = m_corners.topRightType = m_corners.bottomLeftType = m_corners.bottomRightType = RectangleCornerType::Round;
			updateClipGeometry();
			updateShadow();
		}

		/*
			LIBRARY IMPLEMENTED
			Sets how much the corners of the view are cut.
		*/
		void setCornerCutSize(float p_cutSize)
		{
			m_corners.topLeftSizeX = m_corners.topLeftSizeY = p_cutSize;
			m_corners.topRightSizeX = m_corners.topRightSizeY = p_cutSize;
			m_corners.bottomLeftSizeX = m_corners.bottomLeftSizeY = p_cutSize;
			m_corners.bottomRightSizeX = m_corners.bottomRightSizeY = p_cutSize;
			m_corners.topLeftType = m_corners.topRightType = m_corners.bottomLeftType = m_corners.bottomRightType = RectangleCornerType::Cut;
			updateClipGeometry();
			updateShadow();
		}
		/*
			LIBRARY IMPLEMENTED
			Sets how much the corners of the view are cut.
		*/
		void setCornerCutSize(float p_topLeftSize, float p_topRightSize, float p_bottomLeftSize, float p_bottomRightSize)
		{
			m_corners.topLeftSizeX = m_corners.topLeftSizeY = p_topLeftSize;
			m_corners.topRightSizeX = m_corners.topRightSizeY = p_topRightSize;
			m_corners.bottomLeftSizeX = m_corners.bottomLeftSizeY = p_bottomLeftSize;
			m_corners.bottomRightSizeX = m_corners.bottomRightSizeY = p_bottomRightSize;
			m_corners.topLeftType = m_corners.topRightType = m_corners.bottomLeftType = m_corners.bottomRightType = RectangleCornerType::Cut;
			updateClipGeometry();
			updateShadow();
		}

		/*
			LIBRARY IMPLEMENTED
			Sets the shapes of the corners of the view.
		*/
		void setCorners(RectangleCorners const& p_corners)
		{
			m_corners = p_corners;
			updateClipGeometry();
			updateShadow();
		}
		/*
			LIBRARY IMPLEMENTED
			Returns the shapes of the corners of the view.
		*/
		RectangleCorners& getCorners()
		{
			return m_corners;
		}
		/*
			LIBRARY IMPLEMENTED
			Returns whether any of the corners of the view are non-rectangular.
		*/
		bool getHasCornerStyles()
		{
			return m_corners.topLeftSizeX && m_corners.topLeftSizeY || m_corners.topRightSizeX && m_corners.topRightSizeY ||
				m_corners.bottomLeftSizeX && m_corners.bottomLeftSizeY || m_corners.bottomRightSizeX && m_corners.bottomRightSizeY;
		}

		//------------------------------

		EventListeners<void(KeyboardEvent const&)> characterInputListeners;
		/*
			USER IMPLEMENTED
			This method is called when a character key has been pressed.
			Only p_event.character and p_event.isRepeated are valid for this event type.
		*/
		virtual void handleCharacterInput(KeyboardEvent const& p_event) { }

		EventListeners<void(KeyboardEvent const&)> keyboardKeyDownListeners;
		/*
			USER IMPLEMENTED
			This method is called when a keyboard key has been pressed.
			Only p_event.key and p_event.isRepeated are valid for this event type.
		*/
		virtual void handleKeyboardKeyDown(KeyboardEvent const& p_event) { }

		EventListeners<void(KeyboardEvent const&)> keyboardKeyUpListeners;
		/*
			USER IMPLEMENTED
			This method is called when a keyboard key has been released.
			Only p_event.key is valid for this event type.
		*/
		virtual void handleKeyboardKeyUp(KeyboardEvent const& p_event) { }

		EventListeners<void()> keyboardFocusLoseListeners;
		/*
			USER IMPLEMENTED
			Gets called when another keyboard event listener becomes the target of keyboard events.
		*/
		virtual void handleKeyboardFocusLose() { }

		EventListeners<void()> keyboardFocusGainListeners;
		/*
			USER IMPLEMENTED
			Gets called when this keyboard event listener becomes the target of keyboard events.
		*/
		virtual void handleKeyboardFocusGain() { }

		//------------------------------

	private:
		bool m_areDragDropEventsEnabled{ false };
		bool m_isDraggingOver{ false };
	public:
		/*
			LIBRARY IMPLEMENTED
			Drag drop events are disabled by default.
		*/
		void enableDragDropEvents()
		{
			m_areDragDropEventsEnabled = true;
		}
		/*
			LIBRARY IMPLEMENTED
			Drag drop events are disabled by default.
		*/
		void disableDragDropEvents()
		{
			m_areDragDropEventsEnabled = false;
		}
		/*
			LIBRARY IMPLEMENTED
			Drag drop events are disabled by default.
		*/
		bool getAreDragDropEventsEnabled() const
		{
			return m_areDragDropEventsEnabled;
		}

		/*
			LIBRARY IMPLEMENTED (only default behavior)
			This is used to tell the OS what type of operation the application supports for the dragged data when dropped at the mouse location specified by p_event.x and p_event.y.
			The coordinates are relative to the top-left corner of this view.
		*/
		virtual DragDropOperation getDragDropOperation(DragDropEvent const& p_event)
		{
			return DragDropOperation::None;
		}

		EventListeners<void(DragDropEvent const&)> dragDropEnterListeners;
		/*
			USER IMPLEMENTED
			Gets called when the cursor enters the bounds of the view during a drag and drop operation.
			p_event contains information about the event, including the data and data type of what is to be dropped.
		*/
		virtual void handleDragDropEnter(DragDropEvent const& p_event) { }

		EventListeners<void(DragDropEvent const&)> dragDropBackgroundEnterListeners;
		/*
			USER IMPLEMENTED
			Gets called when the cursor enters the parts of the view that are not occupied by children, during a drag and drop operation.
			p_event contains information about the event, including the data and data type of what is to be dropped.
		*/
		virtual void handleDragDropBackgroundEnter(DragDropEvent const& p_event) { }

		EventListeners<void(DragDropEvent const&)> dragDropMoveListeners;
		/*
			USER IMPLEMENTED
			Gets called when the cursor moves over the view during a drag and drop operation.
		*/
		virtual void handleDragDropMove(DragDropEvent const& p_event) { }

		EventListeners<void(DragDropEvent const&)> dragDropLeaveListeners;
		/*
			USER IMPLEMENTED
			Gets called when the cursor leaves the bounds of the view during a drag and drop operation.
			p_event contains information about the event, including the data and data type of what is to be dropped.
		*/
		virtual void handleDragDropLeave(DragDropEvent const& p_event) { }

		EventListeners<void(DragDropEvent const&)> dragDropBackgroundLeaveListeners;
		/*
			USER IMPLEMENTED
			Gets called when the cursor leaves the parts of the view that are not occupied by children, during a drag and drop operation.
			p_event contains information about the event, including the data and data type of what is to be dropped.
		*/
		virtual void handleDragDropBackgroundLeave(DragDropEvent const& p_event) { }

		EventListeners<void(DragDropEvent const&)> dragDropFinishListeners;
		/*
			USER IMPLEMENTED
			Gets called when the user drops data above the view, finishing a drag and drop operation.
			p_event contains information about the event, including the data and data type of what was dropped.
		*/
		virtual void handleDragDropFinish(DragDropEvent const& p_event) { }

		//------------------------------

	private:
		bool m_areMouseEventsEnabled{ false };
		bool m_isMouseHovering{ false };
		Cursor m_cursor{ Cursor::Arrow };
	public:
		/*
			LIBRARY IMPLEMENTED
			Mouse events are disabled by default.
		*/
		void enableMouseEvents()
		{
			m_areMouseEventsEnabled = true;
		}
		/*
			LIBRARY IMPLEMENTED
			Mouse events are disabled by default.
		*/
		void disableMouseEvents()
		{
			m_areMouseEventsEnabled = false;
		}
		/*
			LIBRARY IMPLEMENTED
		*/
		bool getAreMouseEventsEnabled()
		{
			return m_areMouseEventsEnabled;
		}

		using MouseListener = void(MouseEvent const&);

		EventListeners<MouseListener> mouseDownListeners;
		/*
			USER IMPLEMENTED
			Gets called when a mouse button has been pressed down while the pointer is above the view.
			p_event is an object that contains information about the mouse event.
		*/
		virtual void handleMouseDown(MouseEvent const& p_event) { }

		EventListeners<MouseListener> mouseUpListeners;
		/*
			USER IMPLEMENTED
			Gets called when a mouse button has been released after having been pressed down when the mouse pointer was above the view.
			The mouse cursor may have left the view during the time the button is pressed, but it will still receive the event.
			p_event is an object that contains information about the mouse event.
		*/
		virtual void handleMouseUp(MouseEvent const& p_event) { }

		EventListeners<MouseListener> mouseDoubleClickListeners;
		/*
			USER IMPLEMENTED
			Gets called when a mouse button has been double clicked while the mouse pointer is above the view.
			The default implementation calls handleMouseUp.
			p_event is an object that contains information about the mouse event.
		*/
		virtual void handleMouseDoubleClick(MouseEvent const& p_event)
		{
			handleMouseUp(p_event);
		}

		EventListeners<MouseListener> mouseMoveListeners;
		/*
			USER IMPLEMENTED
			Gets called when the mouse pointer has been moved within the bounds of the view.
			This can be blocked by non-overlay views which have the same parent and are overlapping this one.
			The event is never blocked by children of this view.
			If it has entered the view, a mouse enter event is sent, and if it has left the view, a mouse leave event is sent.
			p_event is an object that contains information about the mouse event.
		*/
		virtual void handleMouseMove(MouseEvent const& p_event) { }

		EventListeners<MouseListener> mouseEnterListeners;
		/*
			USER IMPLEMENTED
			Gets called when the mouse pointer has entered the bounds of the view.
			This can be called on one or more views at the same time, but among views that have the same parent, only the topmost view
			that the mouse has entered gets the event (except for overlay views, they always get the event as long as they are targeted).
			p_event is an object that contains information about the mouse event.
		*/
		virtual void handleMouseEnter(MouseEvent const& p_event) { }

		EventListeners<MouseListener> mouseLeaveListeners;
		/*
			USER IMPLEMENTED
			Gets called when the mouse cursor has left the bounds of the view.
			This can be called on one or more views at the same time, but among views that have the same parent, only the topmost view
			that the mouse has left gets the event (except for overlay views, they always get the event as long as they are targeted).
			p_event is an object that contains information about the mouse event.
		*/
		virtual void handleMouseLeave(MouseEvent const& p_event) { }

		EventListeners<MouseListener> mouseBackgroundEnterListeners;
		/*
			LIBRARY IMPLEMENTED (only default behavior)
			Gets called when the mouse pointer has entered any part of the view that is not occupied by children of this view.
			By default, this changes the mouse cursor to the cursor that is set with setCursor on the view.
			p_event is an object that contains information about the mouse event.
		*/
		virtual void handleMouseBackgroundEnter(MouseEvent const& p_event);

		EventListeners<MouseListener> mouseBackgroundLeaveListeners;
		/*
			USER IMPLEMENTED
			Gets called when the mouse pointer has left any part of the view that is not occupied by children of this view.
			p_event is an object that contains information about the mouse event.
		*/
		virtual void handleMouseBackgroundLeave(MouseEvent const& p_event) { }

		EventListeners<MouseListener> mouseScrollListeners;
		/*
			USER IMPLEMENTED
			Gets called when the mouse wheel has been moved/scrolled while the mouse pointer is above the view.
			p_event is an object that contains information about the mouse event.
		*/
		virtual void handleMouseScroll(MouseEvent const& p_event) { }

		//------------------------------
		// Size change events

	private:
		virtual void sendBoundsChangeEvents(Rectangle<> const& p_previousBounds);
	public:
		EventListeners<void(Rectangle<> const&)> boundsChangeListeners;
		/*
			USER IMPLEMENTED
			Implement this method in your view if you want to update things when the bounds of the view have been changed.
		*/
		virtual void handleBoundsChange(Rectangle<> const& p_previousBounds) { }

	public:
		/*
			Listener signature:
				void (View* target, float previousWidth, float previousHeight)
			target is a pointer to the view that changed size.
			See View::handleSizeChange for more info.
		*/
		EventListeners<void(float, float)> sizeChangeListeners;
		/*
			LIBRARY IMPLEMENTED
			This calls handleSizeChange() by default. Override this method if you need to know the previous size of the view.
		*/
		virtual void handleSizeChange(float p_previousWidth, float p_previousHeight)
		{
			handleSizeChange();
		}
		/*
			USER IMPLEMENTED
			Implement this method in your view if you want to update things when the size of the view has been changed.
		*/
		virtual void handleSizeChange() { }

		//------------------------------

		/*
			Listener signature:
				void (View* attachedChild)
			See View::handleChildViewAttachment for more info.
		*/
		EventListeners<void(View*)> childViewAttachmentListeners;
		/*
			USER IMPLEMENTED
			Gets called when a child view has been added to this view.
		*/
		virtual void handleChildViewAttachment(View* p_attachedChild) { }

		/*
			Listener signature:
				void (View* attachedChild)
			See View::handleChildViewDetachment for more info.
		*/
		EventListeners<void(View*)> childViewDetachmentListeners;
		/*
			USER IMPLEMENTED
			Gets called when a child view has been removed from this view.
		*/
		virtual void handleChildViewDetachment(View* p_detachedChild) { }
	};

	//------------------------------

	/*
		The highest, "root" view in the view hierarchy.
		It is connected to a window which it holds and receives events from.
		When the window has been closed and destroyed, forget() is called on the GUI.
	*/
	class Gui : public View
	{
	private:
		friend View;
		friend Animation;

		static uint32 s_numberOfInstances;

		Gui* m_parent = nullptr;
		Window* m_window = nullptr;
		DrawingContext* m_drawingContext = nullptr;
		DrawingState* m_drawingContextState = nullptr;

		//------------------------------

		void handleThemeColorChange(Id const& p_id, Color const& p_newColor) override
		{
			if (p_id == ThemeColors::background)
			{
				getDrawingContext()->setBackgroundColor(p_newColor);
			}
		}

	public:
		Gui();
		Gui(Component* p_parent);
		~Gui() override;

		/*
			LIBRARY IMPLEMENTED
			This method creates the window and drawing context as well as creates the content of the GUI and lays it out.
			A call to Avo::GUI::createContent will be made when these objects have been created.
			After that, an initial call to Avo::GUI::handleSizeChange will also be made.

			run must be called after creation and before the main thread returns.

			p_title is the text that appears in the title bar of the window (if it has an OS border).
			p_positionFactorX is the horizontal position of the window, expressed as a factor between 0 and 1, where 0 means the left edge
			of the primary monitor and the left edge of the window are aligned, and 1 means the right edges are aligned.
			p_positionFactorY is the vertical equivalent to p_positionFactorX.
			p_width is the width of the client area in DIPs (device independent pixels).
			p_height is the height of the client area in DIPs (device independent pixels).
			p_windowFlags are the styling options for the window which can be combined with the binary OR operator, "|".
			p_parent is an optional parent GUI, only used if the Child bit is turned on in p_windowFlags.
		*/
		void create(std::string const& p_title, float p_positionFactorX, float p_positionFactorY, float p_width, float p_height, WindowStyleFlags p_windowFlags = WindowStyleFlags::Default, Gui* p_parent = nullptr);
		/*
			LIBRARY IMPLEMENTED
			This method creates the window and drawing context as well as creates the content of the GUI and lays it out.
			A call to Avo::GUI::createContent will be made when these objects have been created and can be used.
			After that, an initial call to Avo::GUI::handleSizeChange will also be made.

			run must be called after creation and before the main thread returns.

			p_title is the text that appears in the title bar of the window (if it has an OS border).
			p_width is the width of the client area in DIPs (device independent pixels).
			p_height is the height of the client area in DIPs (device independent pixels).
			p_windowFlags are the styling options for the window which can be combined with the binary OR operator, "|".
			p_parent is an optional parent GUI, only used if the Child bit is turned on in p_windowFlags.
		*/
		void create(std::string const& p_title, float p_width, float p_height, WindowStyleFlags p_windowFlags = WindowStyleFlags::Default, Gui* p_parent = nullptr);
		/*
			LIBRARY IMPLEMENTED
			This method creates the window and drawing context as well as creates the content of the GUI and lays it out.
			A call to Avo::GUI::createContent will be made when these objects have been created and can be used.
			After that, an initial call to Avo::GUI::handleSizeChange will also be made.

			run must be called after creation and before the main thread returns.

			p_title is the text that appears in the title bar of the window (if it has an OS border).
			p_size is the size of the client area in DIPS (device independent pixels).
			p_windowFlags are the styling options for the window which can be combined with the binary OR operator, "|".
			p_parent is an optional parent GUI, only used if the Child bit is turned on in p_windowFlags.
		*/
		void create(std::string const& p_title, Point<> const& p_size, WindowStyleFlags p_windowFlags = WindowStyleFlags::Default, Gui* p_parent = nullptr)
		{
			create(p_title, p_size.x, p_size.y, p_windowFlags, p_parent);
		}
		/*
			LIBRARY IMPLEMENTED
			This method creates the window and drawing context as well as creates the content of the GUI and lays it out.
			A call to Avo::GUI::createContent will be made when these objects have been created and can be used.
			After that, an initial call to Avo::GUI::handleSizeChange will also be made.

			run must be called after creation and before the main thread returns.

			p_title is the text that appears in the title bar of the window (if it has an OS border).
			p_positionFactor is the position of the window, expressed as horizontal and vertical factors between 0 and 1, 
			where (0, 0) means the top left corner of the primary monitor and the top left edge of the window are aligned, 
			and (1, 1) means the bottom right corners are aligned.
			p_size is the size of the client area in DIPS (device independent pixels).
			p_windowFlags are the styling options for the window which can be combined with the binary OR operator, "|".
			p_parent is an optional parent GUI, only used if the Child bit is turned on in p_windowFlags.
		*/
		void create(std::string const& p_title, Point<> const& p_positionFactor, Point<> const& p_size, WindowStyleFlags p_windowFlags = WindowStyleFlags::Default, Gui* p_parent = nullptr)
		{
			create(p_title, p_positionFactor.x, p_positionFactor.y, p_size.x, p_size.y, p_windowFlags, p_parent);
		}
		/*
			LIBRARY IMPLEMENTED
			This method creates the window and drawing context as well as creates the content of the GUI and lays it out.
			A call to Avo::GUI::createContent will be made when these objects have been created and can be used.
			After that, an initial call to Avo::GUI::handleSizeChange will also be made.

			run must be called after creation and before the main thread returns.

			p_title is the text that appears in the title bar of the window (if it has an OS border).
			p_positionFactorX is the horizontal position of the window, expressed as a factor between 0 and 1, where 0 means the left edge
			of the primary monitor and the left edge of the window are aligned, and 1 means the right edges are aligned.
			p_positionFactorY is the vertical equivalent to p_positionFactorX.
			p_size is the size of the client area in DIPS (device independent pixels).
			p_windowFlags are the styling options for the window which can be combined with the binary OR operator, "|".
			p_parent is an optional parent GUI, only used if the Child bit is turned on in p_windowFlags.
		*/
		void create(std::string const& p_title, float p_positionFactorX, float p_positionFactorY, Point<> const& p_size, WindowStyleFlags p_windowFlags = WindowStyleFlags::Default, Gui* p_parent = nullptr)
		{
			create(p_title, p_positionFactorX, p_positionFactorY, p_size.x, p_size.y, p_windowFlags, p_parent);
		}

		/*
			LIBRARY IMPLEMENTED
			
			This method starts allowing events to be received, and starts drawing. 
			The content of the GUI should be created between a create and a run call.
			If this is the last GUI instance among the currently existing ones to run, the method waits for all GUIs to finish before returning.
			The GUI is forgotten when the window closes.
		*/
		void run()
		{
			/*
				The size of the GUI might have changed.
				In that case, corresponding size event(s) will be caused later by a window size change event.
			*/
			if (getWidth() == m_window->getWidth() && getHeight() == m_window->getHeight())
			{
				View::sendBoundsChangeEvents(Avo::Rectangle<>());
			}
			invalidate();

			m_window->run();
			m_animationThread = std::thread(&Avo::Gui::thread_runAnimationLoop, this);

			static std::vector<Gui*> s_instancesToJoin;
			static std::mutex s_instancesToJoinMutex;
			static bool s_isWaitingForInstancesToFinish{ false };

			if (s_isWaitingForInstancesToFinish)
			{
				m_animationThread.detach();
			}
			else
			{
				s_instancesToJoinMutex.lock();
				s_instancesToJoin.push_back(this);
				s_instancesToJoinMutex.unlock();
			}
			if (s_numberOfInstances == s_instancesToJoin.size() && !s_isWaitingForInstancesToFinish)
			{
				s_isWaitingForInstancesToFinish = true;

				s_instancesToJoinMutex.lock();
				auto instancesToJoin(std::move(s_instancesToJoin));
				s_instancesToJoin = std::vector<Gui*>();
				s_instancesToJoinMutex.unlock();

				for (auto& instance : instancesToJoin)
				{
					instance->remember();
					instance->m_animationThread.join();
					instance->forget();
				}
				s_isWaitingForInstancesToFinish = false;
			}
		}

		/*
			LIBRARY IMPLEMENTED
			Returns the GUI that owns the parent window of the window of this GUI.
			If the window does not have a parent, it returns 0.
		*/
		Gui* getParent()
		{
			return m_parent;
		}

		//------------------------------

		/*
			LIBRARY IMPLEMENTED
			Returns the topmost non-overlay view which contains the coordinates given.
		*/
		View* getViewAt(Point<> const& p_coordinates);
		/*
			LIBRARY IMPLEMENTED
			Returns the topmost non-overlay view which contains the coordinates given.
		*/
		View* getViewAt(float p_x, float p_y);

		//------------------------------

	private:
		TimerThread<std::recursive_mutex> m_timerThread{ m_sharedStateMutex };
	public:
		/*
			Adds a function that will be called in p_duration from now
			and returns an ID that identifies the timer callback.
		*/
		template<typename DurationTime, typename DurationPeriod>
		Id addTimerCallback(std::function<void()> p_callback, std::chrono::duration<DurationTime, DurationPeriod> p_duration)
		{
			return m_timerThread.addCallback(p_callback, p_duration);
		}
		/*
			Adds a function that will be called in p_milliseconds milliseconds from now
			and returns an ID that identifies the timer callback.
		*/
		Id addTimerCallback(std::function<void()> p_callback, float p_milliseconds)
		{
			return m_timerThread.addCallback(p_callback, p_milliseconds);
		}
		void cancelTimerCallback(Id const& p_id)
		{
			m_timerThread.cancelCallback(p_id);
		}

		//------------------------------

	private:
		std::recursive_mutex m_sharedStateMutex;

		std::deque<View*> m_viewAnimationUpdateQueue;
		std::deque<Animation*> m_animationUpdateQueue;

		bool m_hasAnimationLoopStarted = false;
		std::thread m_animationThread;

		void thread_runAnimationLoop();
	public:
		/*
			LIBRARY IMPLEMENTED
			Gives the running thread exclusive access to modify any state that is shared by the event thread and animation thread.
		*/
		void lockThreads()
		{
			m_sharedStateMutex.lock();
		}
		/*
			LIBRARY IMPLEMENTED
			Gives back the other threads access to modify any state that is shared by the event thread and animation thread.
		*/
		void unlockThreads()
		{
			m_sharedStateMutex.unlock();
		}
		/*
			LIBRARY IMPLEMENTED

		*/
		auto createThreadLock()
		{
			return std::scoped_lock{ m_sharedStateMutex };
		}

		//------------------------------

	private:
		void handleWindowCreate(WindowEvent const& p_event);
		void handleWindowDestroy(WindowEvent const& p_event);

		Point<> m_lastUpdatedWindowSize;
		void handleWindowSizeChange(WindowEvent const& p_event);

		void sendBoundsChangeEvents(Avo::Rectangle<> const& p_previousBounds) override
		{
			if ((uint32)getWidth() != (uint32)m_window->getSize().x || (uint32)getHeight() != (uint32)m_window->getSize().y)
			{
				m_window->setSize(getSize());
			}
			else
			{
				View::sendBoundsChangeEvents(p_previousBounds);
			}
		}

		//------------------------------

	public:
		/*
			This is used to tell the OS what type of operation is supported for the dragged data.
			Queries the targeted views.
		*/
		DragDropOperation getGlobalDragDropOperation(DragDropEvent& p_event)
		{
			std::vector<View*> targets = getTopMouseListenersAt(p_event.x, p_event.y);

			float absoluteX = p_event.x, absoluteY = p_event.y;

			auto result = DragDropOperation::None;
			for (auto target : targets)
			{
				p_event.x = absoluteX - target->getAbsoluteLeft();
				p_event.y = absoluteY - target->getAbsoluteTop();
				auto operation = target->getDragDropOperation(p_event);
				if (operation != DragDropOperation::None)
				{
					result = operation;
					break;
				}
			}
			for (auto target : targets)
			{
				target->forget();
			}
			p_event.x = absoluteX;
			p_event.y = absoluteY;

			return result;
		}

		/*
			LIBRARY IMPLEMENTED
		*/
		void handleGlobalDragDropEnter(DragDropEvent& p_event)
		{
			handleGlobalDragDropMove(p_event);
		}
		/*
			LIBRARY IMPLEMENTED
		*/
		void handleGlobalDragDropMove(DragDropEvent& p_event);
		/*
			LIBRARY IMPLEMENTED
		*/
		void handleGlobalDragDropLeave(DragDropEvent& p_event);
		/*
			LIBRARY IMPLEMENTED
		*/
		void handleGlobalDragDropFinish(DragDropEvent& p_event)
		{
			if (m_areDragDropEventsEnabled)
			{
				handleDragDropFinish(p_event);
			}

			float absoluteX = p_event.x;
			float absoluteY = p_event.y;

			View* container = this;
			int32 startIndex = getNumberOfChildViews() - 1;

			bool hasFoundTopView = false;

			while (true)
			{
			loopStart:
				for (int32 a = startIndex; a >= 0; a--)
				{
					View* child = container->getChildView(a);
					if (child->getIsVisible() && child->getIsContainingAbsolute(absoluteX, absoluteY))
					{
						bool hasChildren = child->getNumberOfChildViews();

						if (hasChildren)
						{
							if (child->m_areDragDropEventsEnabled)
							{
								p_event.x = absoluteX - child->getAbsoluteLeft();
								p_event.y = absoluteY - child->getAbsoluteTop();
								child->dragDropFinishListeners(p_event);
							}
							container = child;
							startIndex = container->getNumberOfChildViews() - 1;
							goto loopStart;
						}
						else
						{
							if (child->m_areDragDropEventsEnabled)
							{
								p_event.x = absoluteX - child->getAbsoluteLeft();
								p_event.y = absoluteY - child->getAbsoluteTop();
								child->dragDropFinishListeners(p_event);
							}

							if (!child->getIsOverlay())
							{
								// This is only used to determine if the outer loop should be exited afterwards.
								hasFoundTopView = true;
								break;
							}
						}
					}
				}

				if (!container->getIsOverlay() || hasFoundTopView || container == this)
				{
					break;
				}

				startIndex = container->getIndex() - 1;
				container = container->getParent<View>();
			}
		}

		EventListeners<void(DragDropOperation)> dragDropOperationChangeListeners;

		//------------------------------

	private:
		/*
			Returns the topmost non-overlay view which contains the coordinates given, as well as any overlay views which are above the non-overlay view.
		*/
		std::vector<View*> getTopMouseListenersAt(Point<> const& p_coordinates);
		/*
			Returns the topmost non-overlay view which contains the coordinates given, as well as any overlay views which are above the non-overlay view.
		*/
		std::vector<View*> getTopMouseListenersAt(float p_x, float p_y);

		std::vector<View*> m_pressedMouseEventListeners;
		Point<> m_mouseDownPosition;
	public:
		/*
			LIBRARY IMPLEMENTED
		*/
		void handleGlobalMouseDown(MouseEvent& p_event)
		{
			auto targets = getTopMouseListenersAt(p_event.x, p_event.y);

			float absoluteX = p_event.x;
			float absoluteY = p_event.y;

			if (targets.size())
			{
				for (View* view : targets)
				{
					p_event.x = absoluteX - view->getAbsoluteLeft();
					p_event.y = absoluteY - view->getAbsoluteTop();

					view->mouseDownListeners(p_event);
					m_pressedMouseEventListeners.push_back(view);
				}
			}

			m_mouseDownPosition.set(absoluteX, absoluteY);
		}
		/*
			LIBRARY IMPLEMENTED
		*/
		void handleGlobalMouseUp(MouseEvent& p_event)
		{
			float absoluteX = p_event.x;
			float absoluteY = p_event.y;
			if (!m_pressedMouseEventListeners.empty())
			{
				for (auto view : m_pressedMouseEventListeners)
				{
					p_event.x = absoluteX - view->getAbsoluteLeft();
					p_event.y = absoluteY - view->getAbsoluteTop();
					view->mouseUpListeners(p_event);
				}
				for (auto view : m_pressedMouseEventListeners)
				{
					view->forget();
				}
				m_pressedMouseEventListeners.clear();

				if (absoluteX != m_mouseDownPosition.x || absoluteY != m_mouseDownPosition.y)
				{
					p_event.x = absoluteX;
					p_event.y = absoluteY;
					p_event.movementX = absoluteX - m_mouseDownPosition.x;
					p_event.movementY = absoluteY - m_mouseDownPosition.y;
					handleGlobalMouseMove(p_event); // This is so that any views that the mouse has entered while pressed get their events.
				}
			}
		}
		/*
			LIBRARY IMPLEMENTED
		*/
		void handleGlobalMouseDoubleClick(MouseEvent& p_event)
		{
			auto targets = getTopMouseListenersAt(p_event.x, p_event.y);

			float absoluteX = p_event.x;
			float absoluteY = p_event.y;

			if (!targets.empty())
			{
				for (auto view : targets)
				{
					p_event.x = absoluteX - view->getAbsoluteLeft();
					p_event.y = absoluteY - view->getAbsoluteTop();

					view->mouseDoubleClickListeners(p_event);
				}
				for (auto view : targets)
				{
					view->forget();
				}
			}
		}
		/*
			LIBRARY IMPLEMENTED
		*/
		void handleGlobalMouseMove(MouseEvent& p_event);
		/*
			LIBRARY IMPLEMENTED
		*/
		void handleGlobalMouseLeave(MouseEvent& p_event);
		/*
			LIBRARY IMPLEMENTED
		*/
		void handleGlobalMouseScroll(MouseEvent& p_event)
		{
			auto targets = getTopMouseListenersAt(p_event.x, p_event.y);

			float absoluteX = p_event.x;
			float absoluteY = p_event.y;

			if (!targets.empty())
			{
				for (auto view : targets)
				{
					p_event.x = absoluteX - view->getAbsoluteLeft();
					p_event.y = absoluteY - view->getAbsoluteTop();

					view->mouseScrollListeners(p_event);
				}
				for (auto view : targets)
				{
					view->forget();
				}
			}

			p_event.x = absoluteX;
			p_event.y = absoluteY;
			handleGlobalMouseMove(p_event);
		}

		//------------------------------

		/*
			LIBRARY IMPLEMENTED
			This is only called if the window of the GUI has the custom border style.
			It returns what part of the window border is under the given coordinates.

			The default implementation only handles the window resizing border areas, at the edges of the GUI.
			You can override this and either keep the default implementation and only add handling of window dragging areas
			(when the standard implementation returns WindowBorderArea::None), or detect all resize areas yourself too.
		*/
		virtual WindowBorderArea getWindowBorderAreaAtPosition(float p_x, float p_y)
		{
			constexpr float borderWidth = 5.f;
			constexpr float diagonalBorderWidth = 7.f;

			if (p_y < diagonalBorderWidth)
			{
				if (p_x < diagonalBorderWidth)
				{
					return WindowBorderArea::TopLeftResize;
				}
				if (p_x >= getWidth() - diagonalBorderWidth)
				{
					return WindowBorderArea::TopRightResize;
				}
				if (p_y < borderWidth)
				{
					return WindowBorderArea::TopResize;
				}
			}
			if (p_y >= getHeight() - diagonalBorderWidth)
			{
				if (p_x < diagonalBorderWidth)
				{
					return WindowBorderArea::BottomLeftResize;
				}
				if (p_x >= getWidth() - diagonalBorderWidth)
				{
					return WindowBorderArea::BottomRightResize;
				}
				if (p_y >= getHeight() - borderWidth)
				{
					return WindowBorderArea::BottomResize;
				}
			}
			if (p_x < borderWidth)
			{
				return WindowBorderArea::LeftResize;
			}
			if (p_x >= getWidth() - borderWidth)
			{
				return WindowBorderArea::RightResize;
			}
			return WindowBorderArea::None;
		}

		//------------------------------

	private:
		View* m_keyboardFocus = nullptr;
	public:
		/*
			LIBRARY IMPLEMENTED
			Sets the keyboard event listener that keyboard events are sent to.
		*/
		void setKeyboardFocus(View* p_view)
		{
			if (m_keyboardFocus == p_view)
			{
				return;
			}

			auto focusBefore = m_keyboardFocus;

			m_keyboardFocus = p_view;

			if (focusBefore)
			{
				focusBefore->keyboardFocusLoseListeners();
			}

			if (p_view)
			{
				p_view->keyboardFocusGainListeners();
			}
		}
		/*
			LIBRARY IMPLEMENTED
			Returns the keyboard event listener that keyboard events are sent to.
		*/
		View* getKeyboardFocus()
		{
			return m_keyboardFocus;
		}

		void sendGlobalCharacterInputEvents(KeyboardEvent const& p_event)
		{
			if (m_keyboardFocus)
			{
				m_keyboardFocus->characterInputListeners(p_event);
			}
			globalCharacterInputListeners(p_event);
		}
		EventListeners<void(KeyboardEvent const&)> globalCharacterInputListeners;

		void sendGlobalKeyboardKeyDownEvents(KeyboardEvent const& p_event)
		{
			if (m_keyboardFocus)
			{
				m_keyboardFocus->keyboardKeyDownListeners(p_event);
			}
			globalKeyboardKeyDownListeners(p_event);
		}
		EventListeners<void(KeyboardEvent const&)> globalKeyboardKeyDownListeners;

		void sendGlobalKeyboardKeyUpEvents(KeyboardEvent const& p_event)
		{
			if (m_keyboardFocus)
			{
				m_keyboardFocus->keyboardKeyUpListeners(p_event);
			}
			globalKeyboardKeyUpListeners(p_event);
		}
		EventListeners<void(KeyboardEvent const&)> globalKeyboardKeyUpListeners;

		//------------------------------

		/*
			LIBRARY IMPLEMENTED
			Returns a pointer to the window used by this GUI.
		*/
		Window* getWindow()
		{
			return m_window;
		}
		/*
			LIBRARY IMPLEMENTED
			Returns a pointer to the drawing context used by this GUI.
		*/
		DrawingContext* getDrawingContext()
		{
			return m_drawingContext;
		}

		//------------------------------

	private:
		std::mutex m_invalidRectanglesMutex;
		std::vector<Rectangle<>> m_invalidRectangles;
	public:
		/*
			LIBRARY IMPLEMENTED
			Invalidates a part of the GUI that has been changed, and therefore needs to be redrawn.
			Views that intersect with any invalid rectangles will be drawn in the next call to drawViews() (which is made internally) automatically.
		*/
		void invalidateRectangle(Rectangle<> p_rectangle);
		/*
			LIBRARY IMPLEMENTED
			Invalidates a part of the GUI that has been changed, and therefore needs to be redrawn.
			Views that intersect with any invalid rectangles will be drawn in the next call to drawViews() (which is made internally) automatically.
		*/
		void invalidateRectangle(float p_left, float p_top, float p_right, float p_bottom)
		{
			invalidateRectangle(Rectangle<>(p_left, p_top, p_right, p_bottom));
		}
		/*
			LIBRARY IMPLEMENTED
			Draws the invalid rectangles of the GUI. This method should only be called internally by the library. Use draw() to draw things directly on the GUI.
		*/
		void drawViews();
	};

	//------------------------------

	namespace ThemeColors
	{
		inline Id const tooltipBackground;
		inline Id const tooltipOnBackground;
	}
	namespace ThemeValues
	{
		inline Id const tooltipFontSize;
		/*
			In milliseconds.
		*/
		inline Id const tooltipDelay;
	}

	/*
		Shows a short info message about a view.
		The parent of a tooltip is the GUI.
	*/
	class Tooltip : public View
	{
	private:
		Animation* m_showAnimation = createAnimation(ThemeEasings::out, 100, [=](float p_value) {
			m_opacity = p_value;
			invalidate();
		});
		bool m_isShowing = false;
		Id m_timerId = 0;
	public:
		/*
			Makes the tooltip appear
			p_string is the string to be displayed on the tooltip.
			p_targetBounds is the area that the tooltip points to and is relative to the parent of this tooltip. The tooltip decides the exact positioning.
		*/
		virtual void show(std::string const& p_string, Rectangle<> const& p_targetRectangle)
		{
			if (!m_isShowing)
			{
				if (!m_text || p_string != m_text.getString())
				{
					auto fontSize = getThemeValue(ThemeValues::tooltipFontSize);
					m_text = getGui()->getDrawingContext()->createText(p_string, fontSize);
					m_text.fitSizeToText();
					setSize(m_text.getWidth() + 2.2f * fontSize, m_text.getHeight() + fontSize*1.8f);
					m_text.setCenter(getSize()/2);
				}

				if (p_targetRectangle.bottom + 7.f + getHeight() >= getGui()->getHeight())
				{
					setBottom(max(1.f, p_targetRectangle.top - 7.f), true);
				}
				else
				{
					setTop(p_targetRectangle.bottom + 7.f, true);
				}
				setCenterX(max(1.f + getWidth()/2, min(getGui()->getWidth() - getWidth()/2 - 1.f, p_targetRectangle.getCenterX())));

				m_isShowing = true;
				m_timerId = getGui()->addTimerCallback([=] {
					m_opacity = 0.f;
					m_showAnimation->play(false);
				}, getThemeValue(ThemeValues::tooltipDelay));
			}
		}

		/*
			Makes the tooltip disappear.
		*/
		virtual void hide()
		{
			if (m_isShowing)
			{
				getGui()->cancelTimerCallback(m_timerId);
				m_isShowing = false;
				if (m_opacity)
				{
					m_showAnimation->play(true);
				}
			}
		}

		//------------------------------

	private:
		Text m_text;
		float m_opacity = 0.f;
	public:
		void draw(DrawingContext* p_drawingContext) override
		{
			if (m_text)
			{
				p_drawingContext->scale(m_opacity * 0.3f + 0.7f, getAbsoluteCenter());
				p_drawingContext->setColor({ getThemeColor(ThemeColors::tooltipBackground), m_opacity });
				p_drawingContext->fillRectangle(getSize());
				p_drawingContext->setColor(Color(getThemeColor(ThemeColors::tooltipOnBackground), m_opacity));
				p_drawingContext->drawText(m_text);
				p_drawingContext->scale(1.f / (m_opacity * 0.3f + 0.7f), getAbsoluteCenter());
			}
		}

		//------------------------------

		Tooltip(View* p_parent) :
			View{ p_parent }
		{
			initializeThemeColor(ThemeColors::tooltipBackground, { 0.2f, 0.8f });
			initializeThemeColor(ThemeColors::tooltipOnBackground, { 1.f, 0.95f });
			initializeThemeValue(ThemeValues::tooltipFontSize, 12.f);
			initializeThemeValue(ThemeValues::tooltipDelay, 400.f);

			setHasShadow(false);
			setElevation(-1.f);
			setCornerRadius(2.f);
			setIsOverlay(true); // Don't want to block any events from reaching views below the tooltip, especially not when it has faded away.
		}
	};

	//------------------------------

	class OpenFileDialog
	{
	public:
		struct FileExtensionFilter
		{
			/*
				This is the name that will be shown for the file extension filter.
			*/
			std::string name;
			/*
				This is the file extension(s) that the user can open when this filter is selected.
				If you want more than 1 file extension for this file extension name, you can seperate the extensions with ";".
				Wildcards are used to specify what part of the file name is filtered.
				For example: "*.png;*.jpg"
			*/
			std::string extensions;
		};

	private:
		bool m_canSelectMultipleFiles = false;
	public:
		/*
			If this is true, the user can select more than 1 file to open.
		*/
		void setCanSelectMultipleFiles(bool p_canSelectMultipleFiles)
		{
			m_canSelectMultipleFiles = p_canSelectMultipleFiles;
		}
		bool getCanSelectMultipleFiles()
		{
			return m_canSelectMultipleFiles;
		}

	private:
		std::string m_title = "Open file...";
	public:
		/*
			Sets the title shown in the top border of the open file dialog.
		*/
		void setTitle(char const* p_title)
		{
			m_title = p_title;
		}
		/*
			Sets the title shown in the top border of the open file dialog.
		*/
		void setTitle(std::string const& p_title)
		{
			m_title = p_title;
		}
		/*
			Returns the title shown in the thop border of the open file dialog.
		*/
		std::string const& getTitle()
		{
			return m_title;
		}

	private:
		std::vector<FileExtensionFilter> m_fileExtensions;
	public:
		/*
			Sets the file extensions of the files that the user can open with the dialog.
			See the properties of FileExtensionFilter for details.

			You can initialize the vector like this:

			{
				{ "Images", "*.jpg;*.png" }
				{ "Sound files", "*.mp3;*.wav;*.ogg" }
			}
		*/
		void setFileExtensions(std::vector<FileExtensionFilter>& p_fileExtensions)
		{
			m_fileExtensions = std::move(p_fileExtensions);
		}
		/*
			These are the file extensions of the files that the user can open with the dialog.
			See the properties of FileExtensionFilter for details.

			You can initialize the vector like this:

			{
				{ "Images", "*.jpg;*.png" }
				{ "Sound files", "*.mp3;*.wav;*.ogg" }
			}
		*/
		void setFileExtensions(std::vector<FileExtensionFilter>&& p_fileExtensions)
		{
			m_fileExtensions = p_fileExtensions;
		}
		/*
			Returns the file extension filters that can be selected in the dialog.
		*/
		std::vector<FileExtensionFilter> const& getFileExtensions()
		{
			return m_fileExtensions;
		}

		/*
			Opens the dialog and returns when the user has selected the files or closed the window.
			Returns a vector which contains the file paths in UTF-8 format of the files the user has selected to open.
			It can be empty if the user closed the window without selecting any files.
		*/
		std::vector<std::string> open();

	private:
		Gui* m_gui;
	public:
		OpenFileDialog() :
			m_gui{ nullptr }
		{ }
		OpenFileDialog(Gui* p_gui) :
			m_gui{ p_gui }
		{ }
	};

	//------------------------------

	/*
		A view that displays text.
	*/
	class TextView : public View
	{
	private:
		Avo::Color m_color{ getThemeColor(ThemeColors::onBackground) };
	public:
		void setColor(Avo::Color const& p_color)
		{
			m_color = p_color;
		}
		Avo::Color getColor()
		{
			return m_color;
		}

	private:
		float m_fontSize;
	public:
		void setFontSize(float p_fontSize)
		{
			m_fontSize = p_fontSize;
			if (m_text)
			{
				m_text.setFontSize(p_fontSize);
			}
		}
		float getFontSize()
		{
			return m_fontSize;
		}

	private:
		Text m_text;
	public:
		void setString(std::string const& p_string)
		{
			if (p_string.empty())
			{
				return;
			}
			m_text = getDrawingContext()->createText(p_string, m_fontSize);
			//m_text.setSize(getSize());
			setSize(m_text.getSize());
		}
		void setText(Text p_text)
		{
			m_text = p_text;
		}
		Text& getText()
		{
			return m_text;
		}

		void fitSizeToText()
		{
			if (m_text)
			{
				m_text.fitSizeToText();
				setSize(m_text.getSize());
			}
		}
		void fitWidthToText()
		{
			if (m_text)
			{
				m_text.fitWidthToText();
				setWidth(m_text.getWidth());
			}
		}
		void fitHeightToText()
		{
			if (m_text)
			{
				m_text.fitHeightToText();
				setHeight(m_text.getHeight());
			}
		}

		void handleSizeChange() override
		{
			if (m_text)
			{
				m_text.setSize(getSize());
			}
		}

		void draw(Avo::DrawingContext* p_context) override
		{
			if (m_text)
			{
				p_context->setColor(m_color);
				p_context->drawText(m_text);
			}
		}

		//------------------------------

		TextView(View* p_parent, float p_fontSize, std::string const& p_string = "") :
			View{ p_parent },
			m_fontSize{ p_fontSize }
		{
			setString(p_string);
		}
	};

	//------------------------------

	namespace ThemeEasings
	{
		inline Id const ripple;
	}
	namespace ThemeValues
	{
		/*
			In milliseconds
		*/
		inline Id const rippleDuration;
	}

	/*
		A view that shows a ripple effect when you click it and optionally shows a hover effect when the mouse hovers over it.
		It is a mouse event overlay which means views behind this view are targeted as if this view didn't exist.
	*/
	class Ripple : public View
	{
	private:
		bool m_isEnabled = true;
	public:
		/*
			Disables the ripple and hover effects.
		*/
		void disable()
		{
			m_isEnabled = false;
		}
		/*
			Enables the ripple and hover effects.
		*/
		void enable()
		{
			m_isEnabled = true;
		}
		/*
			Returns whether the ripple and hover effects are enabled.
		*/
		bool getIsEnabled()
		{
			return m_isEnabled;
		}

		//------------------------------

	private:
		Color m_color;
	public:
		/*
			Sets the color that is used by the ripple and hover effects.
		*/
		void setColor(Color const& p_color)
		{
			m_color = p_color;
		}
		/*
			Returns the color that is used by the ripple and hover effects.
		*/
		Color const& getColor()
		{
			return m_color;
		}

		//------------------------------

	private:
		bool m_hasHoverEffect = true;
	public:
		/*
			Sets whether the view will be lightly highlighted when the mouse hovers over it.
			This is true by default and is recommended since it indicates that the view can be pressed.
		*/
		void setHasHoverEffect(bool p_hasHoverEffect)
		{
			m_hasHoverEffect = p_hasHoverEffect;
		}
		/*
			Returns whether the view will be lightly highlighted when the mouse hovers over it.
		*/
		bool getHasHoverEffect()
		{
			return m_hasHoverEffect;
		}

		//------------------------------

	private:
		Point<> m_position;
		float m_size = 0.f;

		float m_alphaFactor = 0.f;
		float m_overlayAlphaFactor = 0.f;

	public:
		void draw(DrawingContext* p_drawingContext, Rectangle<> const& p_targetRectangle) override
		{
			if (m_isEnabled)
			{
				p_drawingContext->setColor(Color(m_color, m_color.alpha * m_overlayAlphaFactor * 0.3f));
				p_drawingContext->fillRectangle(getSize());

				if (m_color.alpha * m_alphaFactor >= 0.f)
				{
					p_drawingContext->setColor(Color(m_color, m_color.alpha * m_alphaFactor * 0.8f));
					p_drawingContext->fillCircle(m_position, m_size * 0.5f);
				}
			}
		}

	private:
		float m_maxSize = 0.f;
	public:
		void updateMaxSize()
		{
			m_maxSize = 2.f * Point<>::getDistanceFast(m_position, Point<>{
				m_position.x < getWidth() * 0.5f ? getWidth() : 0.f,
				m_position.y < getHeight() * 0.5f ? getHeight() : 0.f
			});
		}

	private:
		bool m_isMouseDown = false;
	public:
		Ripple(View* p_parent, Color const& p_color = { 1.f, 0.45f }) :
			View{ p_parent, p_parent->getBounds().createCopyAtOrigin() },
			m_color{ p_color }
		{
			initializeThemeEasing(ThemeEasings::ripple, { 0.1, 0.8, 0.2, 0.95 });
			initializeThemeValue(ThemeValues::rippleDuration, 300);

			setIsOverlay(true); // Mouse events should be sent through
			setHasShadow(false);
			setElevation(FLT_MAX); // Nothing can be above a ripple...
			enableMouseEvents();

			p_parent->sizeChangeListeners += [=](auto...) {
				setSize(getParent<View>()->getSize());
				updateMaxSize();
			};

			auto rippleFadeAnimation = createAnimation(ThemeEasings::inOut, 400, [=](float p_value) {
				m_alphaFactor = 1.f - p_value;
				invalidate();
			});
			auto rippleAnimation = createAnimation(ThemeEasings::ripple, getThemeValue(ThemeValues::rippleDuration), [=](float p_value) {
				m_size = interpolate(m_maxSize * 0.4f, m_maxSize, p_value);
				m_alphaFactor = 1.f;
				if (!m_isMouseDown && p_value == 1.f)
				{
					rippleFadeAnimation->replay();
				}
				invalidate();
			});

			auto mouseDownListener = [=](MouseEvent const& p_event) {
				if (m_isEnabled && p_event.mouseButton == MouseButton::Left)
				{
					rippleFadeAnimation->stop();

					m_isMouseDown = true;
					m_position.set(p_event.x - getLeft(), p_event.y - getTop());
					m_alphaFactor = 1.f;
					updateMaxSize();

					rippleAnimation->replay();
				}
			};
			mouseDownListeners += mouseDownListener;
			mouseDoubleClickListeners += [=](auto p_event) { 
				mouseDownListener(p_event);  
				m_isMouseDown = false;
			};
			mouseUpListeners += [=](MouseEvent const& p_event) {
				if (m_isMouseDown && p_event.mouseButton == MouseButton::Left)
				{
					m_isMouseDown = false;
					if (m_size == m_maxSize && m_alphaFactor == 1.f)
					{
						rippleAnimation->stop();
						rippleFadeAnimation->replay();
					}
				}
			};

			auto hoverAnimation = createAnimation(ThemeEasings::inOut, getThemeValue(ThemeValues::hoverAnimationDuration), [=](float p_value) {
				m_overlayAlphaFactor = p_value;
				invalidate();
			});
			mouseBackgroundEnterListeners += [=](auto) {
				hoverAnimation->play(false);
			};
			mouseBackgroundLeaveListeners += [=](auto) {
				hoverAnimation->play(true);
			};
		}
	};

	//------------------------------

	namespace ThemeValues
	{
		inline Id const buttonFontSize;
		inline Id const buttonCharacterSpacing;
	}

	class Button : public View
	{
	public:
		enum class Emphasis
		{
			Low, // Text
			Medium, // Outlined
			High // Raised
		};

	private:
		Text m_text;

		Tooltip* m_tooltipView{ nullptr };
		std::string m_tooltipString;

		Image m_icon;

		float m_pressAnimationTime{ 1.f };
		bool m_isPressed{ false };
		bool m_isRaising{ false };
		Emphasis m_emphasis;

		bool m_isEnabled{ true };
		Color m_currentColor;
		float m_colorAnimationTime{ 1.f };
		bool m_isAccent{ false };

		bool m_isMouseHovering{ false };

		Ripple* m_ripple{ nullptr };

	protected:
		void handleThemeValueChange(Id const& p_id, float p_newValue) override
		{
			if (p_id == ThemeValues::buttonFontSize)
			{
				m_text.setFontSize(p_newValue);
				if (p_id == ThemeValues::buttonCharacterSpacing)
				{
					m_text.setCharacterSpacing(p_newValue);
				}
				updateSize();
			}
			else if (p_id == ThemeValues::buttonCharacterSpacing)
			{
				m_text.setCharacterSpacing(p_newValue);
				updateSize();
			}
		}
		void handleThemeColorChange(Id const& p_id, Color const& p_newColor) override
		{
			if (m_emphasis == Emphasis::High)
			{
				if (p_id == (m_isAccent ? ThemeColors::secondary : ThemeColors::primary) ||
					p_id == (m_isAccent ? ThemeColors::onSecondary : ThemeColors::onPrimary))
				{
					m_currentColor = p_newColor;
				}
			}
			else if (p_id == (m_isAccent ? ThemeColors::secondaryOnBackground : ThemeColors::primaryOnBackground))
			{
				m_currentColor = p_newColor;
				m_ripple->setColor(Avo::Color(p_newColor, 0.3f));
			}
		}

	public:
		explicit Button(View* p_parent, std::string const& p_text = "", Emphasis p_emphasis = Emphasis::High, bool p_isAccent = false) :
			View(p_parent),
			m_emphasis(p_emphasis)
		{
			initializeThemeValue(ThemeValues::buttonFontSize, 14.f);
			initializeThemeValue(ThemeValues::buttonCharacterSpacing, 1.f);

			setString(p_text);

			setCornerRadius(4.f);

			m_ripple = new Ripple(this);
			m_ripple->setCursor(Cursor::Hand);

			setIsAccent(p_isAccent);
			if (p_emphasis == Emphasis::High)
			{
				setElevation(2.f);
			}

			enableMouseEvents();
		}

		//------------------------------

		void updateSize()
		{
			if (m_text)
			{
				float sizeFactor = getThemeValue(ThemeValues::buttonFontSize) / 14.f;
				if (m_icon)
				{
					m_icon.setSize(16.f * sizeFactor, 16.f * sizeFactor);
					m_icon.setCenter(sizeFactor * 38.f * 0.5f, getHeight() * 0.5f);

					m_text.setLeft(38.f * sizeFactor);
					setSize(std::round(m_text.getWidth()) + sizeFactor * (16.f + 38.f), 36.f * sizeFactor);
				}
				else
				{
					if (m_text.getWidth() >= 32.f * sizeFactor)
					{
						setSize(std::round(m_text.getWidth()) + 32.f * sizeFactor, 36.f * sizeFactor);
					}
					else
					{
						setSize(64.f * sizeFactor, 36.f * sizeFactor);
					}
					m_text.setCenter(getCenter() - getTopLeft());
				}
			}
			else if (m_icon)
			{
				m_icon.setCenter(getCenter() - getTopLeft());
			}
		}

		//------------------------------

		/*
			Makes the user unable to use the button and makes it gray.
		*/
		void disable()
		{
			if (m_isEnabled)
			{
				m_isEnabled = false;
				m_colorAnimationTime = 1.f;
				queueAnimationUpdate();

				m_ripple->disable();

				//if (m_isMouseHovering)
				//{
				//	getGui()->getWindow()->setCursor(Cursor::Arrow);
				//}
			}
		}

		/*
			Makes the user able to use the button.
		*/
		void enable()
		{
			if (!m_isEnabled)
			{
				m_isEnabled = true;
				m_colorAnimationTime = 0.f;
				queueAnimationUpdate();

				m_ripple->enable();

				//if (m_isMouseHovering)
				//{
				//	getGui()->getWindow()->setCursor(getCursor());
				//}
			}
		}

		/*
			Returns whether the user can use the button.
		*/
		bool getIsEnabled()
		{
			return m_isEnabled;
		}

		//------------------------------

		/*
			Sets whether the button uses the secondary/accent color. If not, it uses the primary color. The button uses primary color by default.
		*/
		void setIsAccent(bool p_isAccent)
		{
			m_isAccent = p_isAccent;
			if (m_emphasis == Emphasis::High)
			{
				m_currentColor = m_isAccent ? getThemeColor(ThemeColors::secondary) : getThemeColor(ThemeColors::primary);
				m_ripple->setColor(Color(m_isAccent ? getThemeColor(ThemeColors::onSecondary) : getThemeColor(ThemeColors::onPrimary), 0.3f));
			}
			else
			{
				m_currentColor = m_isAccent ? getThemeColor(ThemeColors::secondaryOnBackground) : getThemeColor(ThemeColors::primaryOnBackground);
				m_ripple->setColor(Color(m_isAccent ? getThemeColor(ThemeColors::secondaryOnBackground) : getThemeColor(ThemeColors::primaryOnBackground), 0.3f));
			}
		}
		/*
			Returns whether the button uses the secondary/accent color. If not, it uses the primary color. The button uses primary color by default.
		*/
		bool getIsAccent()
		{
			return m_isAccent;
		}

		//------------------------------

		/*
			Sets the string that the button displays.
		*/
		void setString(std::string const& p_string)
		{
			if (p_string[0])
			{
				m_text = getGui()->getDrawingContext()->createText(p_string, getThemeValue(ThemeValues::buttonFontSize));
				m_text.setWordWrapping(WordWrapping::Never);
				m_text.setCharacterSpacing(getThemeValue(ThemeValues::buttonCharacterSpacing));
				m_text.setFontWeight(FontWeight::Medium);
				//m_text.setIsTopTrimmed(true);
				m_text.fitSizeToText();
			}
			else
			{
				m_text.destroy();
			}
			updateSize();
		}

		/*
			Returns the string that the button displays.
		*/
		std::string getString()
		{
			if (m_text)
			{
				return m_text.getString();
			}
			return "";
		}

		/*
			Returns the text object that is used to display the button label.
		*/
		Text getText()
		{
			return m_text;
		}

		//------------------------------

		/*
			Sets an image to be shown together with the text. Unless you have remembered the image yourself, your are transferring ownership of the image to the button.
			It is best to keep a text label with the icon, unless it is very clear to all users what the button does with the icon alone, or if you have set a tooltip.
			If p_icon is 0, the icon is removed.
		*/
		void setIcon(Image const& p_icon)
		{
			if (p_icon != m_icon)
			{
				if (p_icon)
				{
					m_icon = p_icon;
					m_icon.setBoundsSizing(ImageBoundsSizing::Contain);
				}
				else
				{
					m_icon.destroy();
				}
				updateSize();
				invalidate();
			}
		}

		/*
			Returns the image that is shown together with the button text.
		*/
		Image getIcon()
		{
			return m_icon;
		}

		//------------------------------

		/*
			Sets a string to be shown as a tooltip when the mouse hovers over the button.
			Should give the user additional information about the button's purpose.
			An empty string disables the tooltip.
		*/
		void setTooltip(Tooltip* p_tooltipView, std::string const& p_info)
		{
			m_tooltipView = p_tooltipView;
			m_tooltipString = p_info;
		}

		//------------------------------

		EventListeners<void(Button*)> buttonClickListeners;

		//------------------------------

		void handleMouseBackgroundEnter(MouseEvent const& p_event) override
		{
			if (m_tooltipView && !m_tooltipString.empty())
			{
				m_tooltipView->show(m_tooltipString, getAbsoluteBounds());
			}
		}
		void handleMouseMove(MouseEvent const& p_event) override
		{
			m_isMouseHovering = true;
		}
		void handleMouseBackgroundLeave(MouseEvent const& p_event) override
		{
			if (m_tooltipView && !m_tooltipString.empty())
			{
				m_tooltipView->hide();
			}
			m_isMouseHovering = false;
		}
		void handleMouseDown(MouseEvent const& p_event) override
		{
			if (p_event.mouseButton == MouseButton::Left && m_isEnabled && m_emphasis == Emphasis::High)
			{
				m_isPressed = true;
				m_isRaising = true;
				m_pressAnimationTime = 0.f;
				queueAnimationUpdate();
			}
		}
		void handleMouseUp(MouseEvent const& p_event) override
		{
			if (p_event.mouseButton == MouseButton::Left)
			{
				if (m_emphasis == Emphasis::High)
				{
					m_isPressed = false;
					queueAnimationUpdate();
				}
				if (m_isEnabled && getIsContaining(p_event.x + getLeft(), p_event.y + getTop()))
				{
					buttonClickListeners(this);
				}
			}
		}

		//------------------------------

		void updateAnimations() override
		{
			if ((m_colorAnimationTime != 1.f && m_isEnabled) || (m_colorAnimationTime != 0.f && !m_isEnabled))
			{
				float colorAnimationValue = getThemeEasing(ThemeEasings::symmetricalInOut).easeValue(m_colorAnimationTime);
				if (m_emphasis == Emphasis::High)
				{
					m_currentColor = m_isAccent ? getThemeColor(ThemeColors::secondary) : getThemeColor(ThemeColors::primary);
				}
				else
				{
					m_currentColor = m_isAccent ? getThemeColor(ThemeColors::secondaryOnBackground) : getThemeColor(ThemeColors::primaryOnBackground);
				}
				m_currentColor.setSaturationHSL(colorAnimationValue);

				if (m_isEnabled)
				{
					if (m_colorAnimationTime < 1.f)
					{
						m_colorAnimationTime = min(1.f, m_colorAnimationTime + 0.1f);
						queueAnimationUpdate();
					}
				}
				else
				{
					if (m_colorAnimationTime > 0.f)
					{
						m_colorAnimationTime = max(0.f, m_colorAnimationTime - 0.1f);
						queueAnimationUpdate();
					}
				}
			}

			if (m_emphasis == Emphasis::High)
			{
				float pressAnimationValue = getThemeEasing(ThemeEasings::inOut).easeValue(m_pressAnimationTime);
				m_pressAnimationTime += 0.06f;

				if (m_isRaising || m_isPressed)
				{
					setElevation(2.f + pressAnimationValue * 4.f);
					if (!m_isPressed && pressAnimationValue == 1.f)
					{
						m_pressAnimationTime = 0.f;
						m_isRaising = false;
						queueAnimationUpdate();
					}
				}
				else
				{
					setElevation(2.f + (1.f - pressAnimationValue) * 4.f);
				}

				if (pressAnimationValue < 1.f)
				{
					queueAnimationUpdate();
				}
			}

			invalidate();
		}


		//------------------------------

		void drawOverlay(DrawingContext* p_drawingContext, Rectangle<> const& p_targetRectangle) override
		{
			if (m_emphasis == Emphasis::Medium)
			{
				p_drawingContext->setColor(Color(getThemeColor(ThemeColors::onBackground), 0.25f));
				p_drawingContext->strokeRoundedRectangle(Rectangle<>(0.5f, 0.5f, getWidth() - 0.5f, getHeight() - 0.5f), getCorners().topLeftSizeX, 1.f);
			}
		}

		void draw(DrawingContext* p_drawingContext, Rectangle<> const& p_targetRectangle) override
		{
			if (m_emphasis == Emphasis::High)
			{
				p_drawingContext->clear(m_currentColor);
				p_drawingContext->setColor(m_isAccent ? getThemeColor(ThemeColors::onSecondary) : getThemeColor(ThemeColors::onPrimary));
			}
			else
			{
				p_drawingContext->setColor(m_currentColor);
			}

			if (m_icon)
			{
				p_drawingContext->drawImage(m_icon);
			}

			if (m_text)
			{
				p_drawingContext->drawText(m_text);
			}
		}
	};

	//------------------------------

	namespace ThemeValues
	{
		inline Id const editableTextCaretBlinkRate;
	}

	/*
		A view that only consists of text that can be edited by the user.
	*/
	class EditableText : public View
	{
	private:
		Text m_text;
		float m_textDrawingOffsetX{ 0.f };
		float m_fontSize;
		TextAlign m_textAlign{ TextAlign::Left };

		uint32 m_caretCharacterIndex{ 0 };
		uint32 m_caretByteIndex{ 0 };
		Point<> m_caretPosition;
		bool m_isCaretVisible{ false };
		uint32 m_caretFrameCount{ 0 };

		uint32 m_selectionEndCharacterIndex{ 0 };
		uint32 m_selectionEndByteIndex{ 0 };
		Point<> m_selectionEndPosition;
		bool m_isSelectingWithMouse{ false };
		bool m_isSelectionVisible{ false };

		//------------------------------

		void updateCaretTracking()
		{
			if (!m_text)
			{
				return;
			}

			if (m_caretPosition.x + m_textDrawingOffsetX > getWidth())
			{
				m_textDrawingOffsetX = getWidth() - m_caretPosition.x;
			}
			else if (m_caretPosition.x + m_textDrawingOffsetX < 0.f)
			{
				m_textDrawingOffsetX = -m_caretPosition.x;
			}

			if (m_textAlign == TextAlign::Left)
			{
				if (m_text.getMinimumWidth() > getWidth())
				{
					if (m_text.getMinimumWidth() + m_textDrawingOffsetX < getWidth())
					{
						m_textDrawingOffsetX = getWidth() - m_text.getMinimumWidth();
					}
				}
				else
				{
					m_textDrawingOffsetX = 0.f;
				}
			}
			else if (m_textAlign == TextAlign::Right)
			{
				if (m_text.getMinimumWidth() > getWidth())
				{
					if (getWidth() - m_text.getMinimumWidth() + m_textDrawingOffsetX > 0.f)
					{
						m_textDrawingOffsetX = m_text.getMinimumWidth() - getWidth();
					}
				}
				else
				{
					m_textDrawingOffsetX = 0;
				}
			}
		}
		void updateSelectionEndTracking()
		{
			if (m_selectionEndPosition.x + m_textDrawingOffsetX > getWidth())
			{
				m_textDrawingOffsetX = getWidth() - m_selectionEndPosition.x;
			}
			else if (m_selectionEndPosition.x + m_textDrawingOffsetX < 0.f)
			{
				m_textDrawingOffsetX = -m_selectionEndPosition.x;
			}
		}

	public:
		explicit EditableText(View* p_parent, float p_width = 0.f, float p_fontSize = 12.f) :
			View(p_parent, Rectangle<>(0.f, 0.f, p_width, p_fontSize*1.2f)),
			m_fontSize(p_fontSize)
		{
			initializeThemeValue(ThemeValues::editableTextCaretBlinkRate, 20);

			setCursor(Cursor::Ibeam);
			enableMouseEvents();
		}

		//------------------------------

		/*
			Listeners that get called when the text is about to be changed, either by the user or programmatically.
			
			Listener signature:
				bool (EditableText* target, std::string& newString, newCaretCharacterIndex)
			newString is the string that will be set if all listeners return true from this handler. Otherwise, the string is left unchanged.
			newString can be modified, and the contents of the string after all listeners have handled the event is what will be set as the new text.
			newCaretCharacterIndex works in a similar way, and it is the index of the cursor showing where new user input is inserted.
			This index can be equal to the size of the new string, and in that case the cursor ends up at the end of the text.
		*/
		EventListeners<bool(EditableText*, std::string&, int32&)> editableTextChangeListeners;

		/*
			Listeners that get called when the user has pressed the enter/return key while p_editableText has keyboard focus.
		*/
		EventListeners<void(EditableText*)> editableTextEnterListeners;

		//------------------------------

		void handleMouseDoubleClick(MouseEvent const& p_event) override
		{
			if (m_text)
			{
				std::string const& string = m_text.getString();
				uint32 clickCharacterIndex = m_text.getNearestCharacterIndex(p_event.x - m_textDrawingOffsetX, p_event.y, true);
				int32 clickByteIndex = getUtf8UnitIndexFromCharacterIndex(string, clickCharacterIndex);

				m_caretCharacterIndex = 0;
				m_caretByteIndex = 0;

				uint32 characterIndex = 0;
				for (uint32 byteIndex = 0; byteIndex <= string.size(); byteIndex++)
				{
					if (byteIndex == string.size() || getIsUnitStartOfUtf8Character(string[byteIndex]))
					{
						if (byteIndex == string.size() || string[byteIndex] == ' ')
						{
							if (characterIndex >= clickCharacterIndex)
							{
								m_selectionEndCharacterIndex = characterIndex;
								m_selectionEndByteIndex = byteIndex;
								m_selectionEndPosition = m_text.getCharacterPosition(m_selectionEndCharacterIndex);
								m_caretPosition = m_text.getCharacterPosition(m_caretCharacterIndex, true);
								updateCaretTracking();
								break;
							}
							else
							{
								m_caretCharacterIndex = characterIndex + 1;
								m_caretByteIndex = byteIndex + 1;
							}
						}
						characterIndex++;
					}
				}
				if (m_caretCharacterIndex != m_selectionEndCharacterIndex)
				{
					m_isSelectionVisible = true;
					invalidate();
				}
			}
		}
		void handleMouseDown(MouseEvent const& p_event) override
		{
			if (m_text)
			{
				if (p_event.modifierKeys & ModifierKeyFlags::Shift)
				{
					std::tie(m_selectionEndCharacterIndex, m_selectionEndPosition) = 
						m_text.getNearestCharacterIndexAndPosition(p_event.x - m_textDrawingOffsetX, p_event.y, true);
					
					m_selectionEndByteIndex = getUtf8UnitIndexFromCharacterIndex(m_text.getString(), m_selectionEndCharacterIndex);

					if (m_selectionEndCharacterIndex == m_caretCharacterIndex)
					{
						m_caretFrameCount = 1;
						m_isCaretVisible = true;
						m_isSelectionVisible = false;
					}
					else
					{
						updateSelectionEndTracking();
						m_isSelectionVisible = true;
					}
					m_isSelectingWithMouse = true;
				}
				else
				{
					std::tie(m_caretCharacterIndex, m_caretPosition) = 
						m_text.getNearestCharacterIndexAndPosition(p_event.x - m_textDrawingOffsetX, p_event.y, true);

					m_caretByteIndex = getUtf8UnitIndexFromCharacterIndex(m_text.getString(), m_caretCharacterIndex);
					updateCaretTracking();

					m_isCaretVisible = true;
					m_caretFrameCount = 1;
					m_isSelectingWithMouse = true;
					m_isSelectionVisible = false;
				}
			}
			else
			{
				//setString("");
			}

			getGui()->setKeyboardFocus(this);

			invalidate();
			queueAnimationUpdate();
		}
		void handleMouseMove(MouseEvent const& p_event) override
		{
			if (m_isSelectingWithMouse)
			{
				std::tie(m_selectionEndCharacterIndex, m_selectionEndPosition) = 
					m_text.getNearestCharacterIndexAndPosition(p_event.x - m_textDrawingOffsetX, 0, true);

				m_selectionEndByteIndex = getUtf8UnitIndexFromCharacterIndex(m_text.getString(), m_selectionEndCharacterIndex);
				updateSelectionEndTracking();
				m_isSelectionVisible = m_selectionEndCharacterIndex != m_caretCharacterIndex;
				m_isCaretVisible = true;
				m_caretFrameCount = 1;
				invalidate();
			}
		}
		void handleMouseUp(MouseEvent const& p_event) override
		{
			m_isSelectingWithMouse = false;
		}

		void handleKeyboardFocusGain() override
		{
			m_caretFrameCount = 1;
			m_isCaretVisible = true;

			queueAnimationUpdate();
			invalidate();
		}
		void handleKeyboardFocusLose() override
		{
			m_caretFrameCount = 1;
			m_isCaretVisible = false;
			m_isSelectionVisible = false;

			invalidate();
		}
		void handleCharacterInput(KeyboardEvent const& p_event) override
		{
			if (p_event.character > u8"\u001f" && (p_event.character < u8"\u007f" || p_event.character > u8"\u009f"))
			{
				std::string string(m_text ? m_text.getString() : "");
				if (m_isSelectionVisible)
				{
					if (m_caretCharacterIndex <= m_selectionEndCharacterIndex)
					{
						string.erase(m_caretByteIndex, m_selectionEndByteIndex - m_caretByteIndex);
					}
					else
					{
						string.erase(m_selectionEndByteIndex, m_caretByteIndex - m_selectionEndByteIndex);
						m_caretCharacterIndex = m_selectionEndCharacterIndex;
						m_caretByteIndex = m_selectionEndByteIndex;
					}
					m_isSelectionVisible = false;
				}

				string.insert(m_caretByteIndex, p_event.character);

				setString(string, m_caretCharacterIndex + 1);

				updateCaretTracking();

				m_caretFrameCount = 1;
				m_isCaretVisible = true;

				invalidate();
			}
		}
		void handleKeyboardKeyDown(KeyboardEvent const& p_event) override
		{
			Window* window = getWindow();

			std::string string = m_text ? m_text.getString() : "";

			if (m_isSelectionVisible && 
				(p_event.key == KeyboardKey::Backspace || p_event.key == KeyboardKey::Delete) && 
				m_caretCharacterIndex != m_selectionEndCharacterIndex)
			{
				if (m_caretCharacterIndex <= m_selectionEndCharacterIndex)
				{
					string.erase(m_caretByteIndex, m_selectionEndByteIndex - m_caretByteIndex);
					m_isSelectionVisible = false;
					setString(string);
					updateCaretTracking();
				}
				else
				{
					string.erase(m_selectionEndByteIndex, m_caretByteIndex - m_selectionEndByteIndex);
					m_isSelectionVisible = false;
					setString(string, m_selectionEndCharacterIndex);
					updateCaretTracking();
				}
				if (m_textAlign == TextAlign::Center && m_text)
				{
					m_caretPosition = m_text.getCharacterPosition(m_caretCharacterIndex);
					updateCaretTracking();
				}

				m_caretFrameCount = 1;
				m_isCaretVisible = true;
				invalidate();
				return;
			}
			switch (p_event.key)
			{
				case KeyboardKey::Backspace:
				{
					if (!m_text)
					{
						return;
					}
					if (!m_isSelectionVisible && m_caretCharacterIndex > 0)
					{
						if (window->getIsKeyDown(KeyboardKey::Control))
						{
							int32 characterIndex = m_caretCharacterIndex - 1;
							for (int32 byteIndex = m_caretByteIndex - 1; byteIndex >= 0; byteIndex--)
							{
								if (getIsUnitStartOfUtf8Character(string[byteIndex]))
								{
									if (!byteIndex || (string[byteIndex - 1U] == ' ' && string[byteIndex] != ' '))
									{
										string.erase(byteIndex, (int32)m_caretByteIndex - byteIndex);
										setString(string, characterIndex);
										break;
									}
									characterIndex--;
								}
							}
						}
						else
						{
							for (int32 byteIndex = m_caretByteIndex - 1; byteIndex >= 0; byteIndex--)
							{
								int8 numberOfBytesInCharacter = getNumberOfUnitsInUtf8Character(string[byteIndex]);
								if (numberOfBytesInCharacter)
								{
									setString(string.erase(byteIndex, numberOfBytesInCharacter), m_caretCharacterIndex - 1);
									break;
								}
							}
						}
					}
					m_caretFrameCount = 1;
					m_isCaretVisible = true;
					m_isSelectionVisible = false;
					break;
				}
				case KeyboardKey::Delete:
				{
					if (!m_text)
					{
						return;
					}
					if (!m_isSelectionVisible && m_caretByteIndex < string.size())
					{
						if (window->getIsKeyDown(KeyboardKey::Control))
						{
							for (int32 byteIndex = m_caretByteIndex; byteIndex < string.size(); byteIndex++)
							{
								if (byteIndex == string.size() - 1 || (string[byteIndex + 1U] == ' ' && string[byteIndex] != ' '))
								{
									string.erase(m_caretByteIndex, byteIndex - (int32)m_caretByteIndex + 1);
									setString(string);
									break;
								}
							}
						}
						else
						{
							setString(string.erase(m_caretByteIndex, getNumberOfUnitsInUtf8Character(string[m_caretByteIndex])));
						}
					}
					m_caretFrameCount = 1;
					m_isCaretVisible = true;
					m_isSelectionVisible = false;
					break;
				}
				case KeyboardKey::Left:
				{
					if (!m_text)
					{
						return;
					}
					if (window->getIsKeyDown(KeyboardKey::Control))
					{
						if (window->getIsKeyDown(KeyboardKey::Shift))
						{
							if (!m_isSelectionVisible)
							{
								m_selectionEndCharacterIndex = m_caretCharacterIndex;
								m_selectionEndByteIndex = m_caretByteIndex;
							}
							int32 characterIndex = m_selectionEndCharacterIndex - 1;
							for (int32 byteIndex = m_selectionEndByteIndex - 1; byteIndex >= 0; byteIndex--)
							{
								if (getIsUnitStartOfUtf8Character(string[byteIndex]))
								{
									if (!byteIndex || (string[byteIndex - 1U] == ' ' && string[byteIndex] != ' '))
									{
										m_selectionEndByteIndex = byteIndex;
										m_selectionEndCharacterIndex = characterIndex;
										if (m_selectionEndCharacterIndex == m_caretCharacterIndex)
										{
											m_isSelectionVisible = false;
										}
										else
										{
											m_selectionEndPosition = m_text.getCharacterPosition(m_selectionEndCharacterIndex, true);
											updateSelectionEndTracking();
											m_isSelectionVisible = true;
										}
										break;
									}
									characterIndex--;
								}
							}
						}
						else
						{
							int32 characterIndex = m_caretCharacterIndex - 1;
							for (int32 byteIndex = m_caretByteIndex - 1; byteIndex >= 0; byteIndex--)
							{
								if (getIsUnitStartOfUtf8Character(string[byteIndex]))
								{
									if (!byteIndex || (string[byteIndex - 1U] == ' ' && string[byteIndex] != ' '))
									{
										m_caretByteIndex = byteIndex;
										m_caretCharacterIndex = characterIndex;
										m_caretPosition = m_text.getCharacterPosition(m_caretCharacterIndex, true);
										updateCaretTracking();
										m_isSelectionVisible = false;
										break;
									}
									characterIndex--;
								}
							}
						}
					}
					else if (window->getIsKeyDown(KeyboardKey::Shift))
					{
						if (!m_isSelectionVisible)
						{
							m_selectionEndCharacterIndex = m_caretCharacterIndex;
							m_selectionEndByteIndex = m_caretByteIndex;
						}
						if (m_selectionEndCharacterIndex > 0)
						{
							for (int32 byteIndex = m_selectionEndByteIndex - 1; byteIndex >= 0; byteIndex--)
							{
								if (getIsUnitStartOfUtf8Character(string[byteIndex]))
								{
									m_selectionEndCharacterIndex--;
									m_selectionEndByteIndex = byteIndex;
									if (m_selectionEndCharacterIndex == m_caretCharacterIndex)
									{
										m_isSelectionVisible = false;
									}
									else
									{
										m_selectionEndPosition = m_text.getCharacterPosition(m_selectionEndCharacterIndex, true);
										updateSelectionEndTracking();
										m_isSelectionVisible = true;
									}
									break;
								}
							}
						}
					}
					else
					{
						if (m_isSelectionVisible)
						{
							if (m_caretCharacterIndex > m_selectionEndCharacterIndex)
							{
								m_caretCharacterIndex = m_selectionEndCharacterIndex;
								m_caretByteIndex = m_selectionEndByteIndex;
								m_caretPosition = m_selectionEndPosition;
							}
							updateCaretTracking();
							m_isSelectionVisible = false;
						}
						else
						{
							if (m_caretCharacterIndex > 0)
							{
								for (int32 byteIndex = m_caretByteIndex - 1; byteIndex >= 0; byteIndex--)
								{
									if (getIsUnitStartOfUtf8Character(string[byteIndex]))
									{
										m_caretCharacterIndex--;
										m_caretByteIndex = byteIndex;
										m_caretPosition = m_text.getCharacterPosition(m_caretCharacterIndex, true);
										updateCaretTracking();
										break;
									}
								}
							}
						}
					}
					m_caretFrameCount = 1;
					m_isCaretVisible = true;
					invalidate();
					break;
				}
				case KeyboardKey::Right:
				{
					if (!m_text)
					{
						return;
					}
					if (window->getIsKeyDown(KeyboardKey::Control))
					{
						if (window->getIsKeyDown(KeyboardKey::Shift))
						{
							if (!m_isSelectionVisible)
							{
								m_selectionEndCharacterIndex = m_caretCharacterIndex;
								m_selectionEndByteIndex = m_caretByteIndex;
							}
							uint32 characterIndex = m_selectionEndCharacterIndex;
							for (uint32 byteIndex = m_selectionEndByteIndex + 1; byteIndex <= string.size(); byteIndex++)
							{
								if (byteIndex == string.size() || getIsUnitStartOfUtf8Character(string[byteIndex]))
								{
									characterIndex++;
									if (byteIndex == string.size() || string[byteIndex] == ' ' && string[byteIndex - 1] != ' ')
									{
										m_selectionEndByteIndex = byteIndex;
										m_selectionEndCharacterIndex = characterIndex;
										if (m_selectionEndCharacterIndex == m_caretCharacterIndex)
										{
											m_isSelectionVisible = false;
										}
										else
										{
											m_selectionEndPosition = m_text.getCharacterPosition(m_selectionEndCharacterIndex, true);
											updateSelectionEndTracking();
											m_isSelectionVisible = true;
										}
										break;
									}
								}
							}
						}
						else
						{
							uint32 characterIndex = m_caretCharacterIndex;
							for (uint32 byteIndex = m_caretByteIndex + 1; byteIndex <= string.size(); byteIndex++)
							{
								if (byteIndex == string.size() || getIsUnitStartOfUtf8Character(string[byteIndex]))
								{
									characterIndex++;
									if (byteIndex == string.size() || string[byteIndex] == ' ' && string[byteIndex - 1] != ' ')
									{
										m_caretByteIndex = byteIndex;
										m_caretCharacterIndex = characterIndex;
										m_caretPosition = m_text.getCharacterPosition(m_caretCharacterIndex, true);
										updateCaretTracking();
										m_isSelectionVisible = false;
										break;
									}
								}
							}
						}
					}
					else if (window->getIsKeyDown(KeyboardKey::Shift))
					{
						if (!m_isSelectionVisible)
						{
							m_selectionEndCharacterIndex = m_caretCharacterIndex;
						}
						if (m_selectionEndByteIndex < string.size())
						{
							m_selectionEndByteIndex += getNumberOfUnitsInUtf8Character(string[m_selectionEndByteIndex]);
							m_selectionEndCharacterIndex++;
							if (m_selectionEndCharacterIndex == m_caretCharacterIndex)
							{
								m_isSelectionVisible = false;
							}
							else
							{
								m_selectionEndPosition = m_text.getCharacterPosition(m_selectionEndCharacterIndex, true);
								updateSelectionEndTracking();
								m_isSelectionVisible = true;
							}
						}
					}
					else
					{
						if (m_isSelectionVisible)
						{
							if (m_caretCharacterIndex < m_selectionEndCharacterIndex)
							{
								m_caretCharacterIndex = m_selectionEndCharacterIndex;
								m_caretByteIndex = m_selectionEndByteIndex;
								m_caretPosition = m_selectionEndPosition;
								updateCaretTracking();
							}
							m_isSelectionVisible = false;
						}
						else
						{
							if (m_caretByteIndex < string.size())
							{
								m_caretByteIndex += getNumberOfUnitsInUtf8Character(string[m_caretByteIndex]);
								m_caretCharacterIndex++;
								m_caretPosition = m_text.getCharacterPosition(m_caretCharacterIndex, true);
								updateCaretTracking();
							}
						}
					}
					m_caretFrameCount = 1;
					m_isCaretVisible = true;
					invalidate();
					break;
				}
				case KeyboardKey::C:
				{
					if (!m_text)
					{
						return;
					}
					if (window->getIsKeyDown(KeyboardKey::Control) && m_isSelectionVisible)
					{
						if (m_caretCharacterIndex < m_selectionEndCharacterIndex)
						{
							window->setClipboardString(string.substr(m_caretByteIndex, m_selectionEndByteIndex - m_caretByteIndex));
						}
						else
						{
							window->setClipboardString(string.substr(m_selectionEndByteIndex, m_caretByteIndex - m_selectionEndByteIndex));
						}
					}
					break;
				}
				case KeyboardKey::X:
				{
					if (!m_text)
					{
						return;
					}
					if (window->getIsKeyDown(KeyboardKey::Control) && m_isSelectionVisible)
					{
						if (m_caretCharacterIndex < m_selectionEndCharacterIndex)
						{
							window->setClipboardString(string.substr(m_caretByteIndex, m_selectionEndByteIndex - m_caretByteIndex));
							string.erase(m_caretByteIndex, m_selectionEndByteIndex - m_caretByteIndex);
							setString(string);
						}
						else {
							window->setClipboardString(string.substr(m_selectionEndByteIndex, m_caretByteIndex - m_selectionEndByteIndex));
							string.erase(m_selectionEndByteIndex, m_caretByteIndex - m_selectionEndByteIndex);
							setString(string, m_selectionEndCharacterIndex);
						}

						m_isSelectionVisible = false;

						m_caretFrameCount = 1;
						m_isCaretVisible = true;
					}
					break;
				}
				case KeyboardKey::V:
				{
					if (window->getIsKeyDown(KeyboardKey::Control))
					{
						uint32 caretCharacterIndex = m_caretCharacterIndex;
						uint32 caretByteIndex = m_caretByteIndex;
						if (m_isSelectionVisible)
						{
							if (caretCharacterIndex < m_selectionEndCharacterIndex)
							{
								string.erase(m_caretByteIndex, m_selectionEndByteIndex - m_caretByteIndex);
								m_selectionEndCharacterIndex = m_caretCharacterIndex;
								m_selectionEndByteIndex = m_caretByteIndex;
							}
							else
							{
								string.erase(m_selectionEndByteIndex, m_caretByteIndex - m_selectionEndByteIndex);
								caretCharacterIndex = m_selectionEndCharacterIndex;
								caretByteIndex = m_selectionEndByteIndex;
							}
							m_isSelectionVisible = false;
						}
						auto clipboardData = window->getClipboardData();
						std::string clipboardString = clipboardData->getString();
						string.insert(caretByteIndex, clipboardString);
						setString(string, caretCharacterIndex + getCharacterIndexFromUtf8UnitIndex(clipboardString, clipboardString.size()));

						m_caretFrameCount = 1;
						m_isCaretVisible = true;
					}
					break;
				}
				case KeyboardKey::A:
				{
					if (!m_text)
					{
						return;
					}
					if (window->getIsKeyDown(KeyboardKey::Control))
					{
						selectAll();
						return;
					}
					break;
				}
				case KeyboardKey::Enter:
				{
					editableTextEnterListeners(this);
					break;
				}
			}
		}

		//------------------------------

		/*
			p_startIndex is the index of the first character to be selected and p_endIndex is the index of the character after the last selected character.
		*/
		void setSelection(uint32 p_startIndex, uint32 p_endIndex)
		{
			if (m_text)
			{
				uint32 numberOfCharactersInString = getCharacterIndexFromUtf8UnitIndex(m_text.getString(), m_text.getString().size());
				p_startIndex = min(numberOfCharactersInString, p_startIndex);
				p_endIndex = min(numberOfCharactersInString, max(p_startIndex, p_endIndex));
				if (p_startIndex != p_endIndex)
				{
					if (p_startIndex != m_caretCharacterIndex)
					{
						m_caretCharacterIndex = p_startIndex;
						m_caretByteIndex = getUtf8UnitIndexFromCharacterIndex(m_text.getString(), m_caretCharacterIndex);
						m_caretPosition = m_text.getCharacterPosition(m_caretCharacterIndex, true);
					}

					if (p_endIndex != m_selectionEndCharacterIndex)
					{
						m_selectionEndCharacterIndex = p_endIndex;
						m_selectionEndByteIndex = getUtf8UnitIndexFromCharacterIndex(m_text.getString(), m_selectionEndCharacterIndex);
						m_selectionEndPosition = m_text.getCharacterPosition(m_selectionEndCharacterIndex, true);
					}
					m_isSelectionVisible = true;
					invalidate();
				}
			}
		}
		/*
			Selects all of the text.
		*/
		void selectAll()
		{
			if (m_text)
			{
				uint32 stringLength = m_text.getString().size();
				if (stringLength)
				{
					if (m_caretCharacterIndex != 0)
					{
						m_caretCharacterIndex = 0;
						m_caretByteIndex = 0;
						m_caretPosition = m_text.getCharacterPosition(m_caretCharacterIndex, true);
					}

					if (m_selectionEndCharacterIndex != stringLength)
					{
						m_selectionEndCharacterIndex = getCharacterIndexFromUtf8UnitIndex(m_text.getString(), stringLength);
						m_selectionEndByteIndex = stringLength;
						m_selectionEndPosition = m_text.getCharacterPosition(m_selectionEndCharacterIndex, true);
					}
					m_isSelectionVisible = true;
					invalidate();
				}
			}
		}

		//------------------------------

		/*
			Changes the content of the editable text.
			p_newCaretCharacterIndex determines the caret index that will be set if no event listeners cancel the change.
			This is needed because the old caret index will be kept in case any event listener returns false.
			Note that it is a character index and not a byte index, the string is utf-8 encoded.
		*/
		void setString(std::string const& p_string, int32 p_newCaretCharacterIndex = -1)
		{
			if (m_text && m_text.getString() == p_string)
			{
				return;
			}
			if (p_newCaretCharacterIndex == -1)
			{
				p_newCaretCharacterIndex = m_caretCharacterIndex;
			}

			auto newString = p_string;

			for (auto& listener : editableTextChangeListeners)
			{
				if (!listener(this, newString, p_newCaretCharacterIndex))
				{
					return;
				}
			}

			if (!newString.size())
			{
				m_text.destroy();
				m_caretCharacterIndex = 0;
				m_caretByteIndex = 0;
				m_caretPosition.y = 0;
				if (m_textAlign == TextAlign::Left)
				{
					m_caretPosition.x = 0;
				}
				else if (m_textAlign == TextAlign::Right)
				{
					m_caretPosition.x = getWidth();
				}
				else if (m_textAlign == TextAlign::Center)
				{
					m_caretPosition.x = getWidth() * 0.5f;
				}
				m_textDrawingOffsetX = 0.f;
				m_isSelectionVisible = false;
				invalidate();
				return;
			}

			m_text = getDrawingContext()->createText(newString, m_fontSize);
			m_text.setFontWeight(FontWeight::Regular);
			m_text.setTextAlign(m_textAlign);
			m_text.setWidth(getWidth());
			m_text.setTop(2.f);
			m_text.setBottom(getHeight(), false);

			auto characterCount = getNumberOfCharactersInUtf8String(newString);
			if (p_newCaretCharacterIndex > characterCount)
			{
				m_caretByteIndex = newString.size();
				m_caretCharacterIndex = characterCount;
			}
			else if (p_newCaretCharacterIndex != m_caretCharacterIndex)
			{
				if (p_newCaretCharacterIndex < 0)
				{
					m_caretCharacterIndex = 0;
					m_caretByteIndex = 0;
				}
				else
				{
					m_caretCharacterIndex = p_newCaretCharacterIndex;
					m_caretByteIndex = getUtf8UnitIndexFromCharacterIndex(newString, p_newCaretCharacterIndex);
				}
			}
			m_caretPosition = m_text.getCharacterPosition(m_caretCharacterIndex, true);
			updateCaretTracking();

			if (m_isSelectionVisible)
			{
				if (m_selectionEndByteIndex > newString.size())
				{
					m_selectionEndByteIndex = newString.size();
					m_selectionEndCharacterIndex = characterCount;
					if (m_selectionEndCharacterIndex == m_caretCharacterIndex)
					{
						m_isSelectionVisible = false;
					}
					else
					{
						m_selectionEndPosition = m_text.getCharacterPosition(m_selectionEndCharacterIndex, true);
					}
				}
			}
			invalidate();
		}
		/*
			Sets the content of the editable text as a value.
		*/
		template<typename T>
		void setValue(T p_value)
		{
			setString(convertNumberToString(p_value));
		}
		/*
			Sets the content of the editable text as a value, rounded at a certain digit.
		*/
		template<typename T>
		void setValue(T p_value, int32 p_roundingDigit, RoundingType p_roundingType = RoundingType::Nearest)
		{
			setString(convertNumberToString(p_value, p_roundingDigit, p_roundingType));
		}
		/*
			Returns the content of the editable text.
		*/
		std::string getString()
		{
			if (m_text)
			{
				return m_text.getString();
			}
			return "";
		}

		/*
			Returns the internal text graphics object.
		*/
		Text getText()
		{
			return m_text;
		}

		//------------------------------

		/*
			Sets the way text is horizontally aligned within the bounds of the editable text.
		*/
		void setTextAlign(TextAlign p_textAlign)
		{
			m_textAlign = p_textAlign;
			if (m_text)
			{
				m_text.setTextAlign(m_textAlign);
				invalidate();
			}
		}
		/*
			Returns the way text is horizontally aligned within the bounds of the editable text.
		*/
		TextAlign getTextAlign()
		{
			return m_textAlign;
		}

		//------------------------------

		void setFontSize(float p_fontSize)
		{
			m_fontSize = p_fontSize;
			if (m_text)
			{
				m_text.setFontSize(p_fontSize);
			}
			setHeight(p_fontSize * 1.2f);
			invalidate();
		}
		float getFontSize()
		{
			return m_fontSize;
		}

		//------------------------------

		void handleSizeChange() override
		{
			updateCaretTracking();
			if (m_text)
			{
				m_text.setWidth(getWidth());
			}
		}

		//------------------------------

		void updateAnimations() override
		{
			if (getGui()->getKeyboardFocus() == this)
			{
				if (m_caretFrameCount % (uint32)getThemeValue(ThemeValues::editableTextCaretBlinkRate) == 0 && !m_isSelectionVisible)
				{
					m_isCaretVisible = !m_isCaretVisible;
					invalidate();
				}
				m_caretFrameCount++;
				queueAnimationUpdate();
			}
		}

		void draw(DrawingContext* p_context) override
		{
			//p_context->setColor(Color(0.f));
			//p_context->strokeRectangle(getSize(), 1.f);
			p_context->moveOrigin(m_textDrawingOffsetX, 0.f);
			p_context->setColor(getThemeColor(ThemeColors::onBackground));
			if (m_text)
			{
				p_context->drawText(m_text);
				if (m_isSelectionVisible)
				{
					p_context->setColor(getThemeColor(ThemeColors::selection));
					p_context->fillRectangle(m_caretPosition.x, 0.f, m_selectionEndPosition.x, getHeight());
				}
			}
			if (m_isCaretVisible && !m_isSelectionVisible)
			{
				p_context->drawLine(m_caretPosition.x, 0.f, m_caretPosition.x, getHeight(), 1.f);
			}
			p_context->moveOrigin(-m_textDrawingOffsetX, 0.f);
		}
	};

	//------------------------------

	namespace ThemeValues
	{
		inline Id const textFieldFontSize;
		inline Id const textFieldHeight;
		inline Id const textFieldPaddingLeft;
		inline Id const textFieldPaddingRight;
		inline Id const textFieldFilledPaddingBottom;
	}

	class TextField : public View
	{
	public:
		enum Type
		{
			Outlined,
			Filled
		};

		static constexpr float OUTLINED_PADDING_LABEL = 5.f;

		Type m_type;

	public:
		TextField(View* p_parent, Type p_type = Type::Filled, std::string const& p_label = "", float p_width = 120.f) :
			View(p_parent),
			m_type(p_type)
		{
			initializeThemeValue(ThemeValues::textFieldFontSize, 15.f);
			initializeThemeValue(ThemeValues::textFieldHeight, 3.f);
			initializeThemeValue(ThemeValues::textFieldPaddingLeft, 14.f);
			initializeThemeValue(ThemeValues::textFieldPaddingRight, 14.f);
			initializeThemeValue(ThemeValues::textFieldFilledPaddingBottom, 9.f);

			setLabel(p_label);
			setCursor(Cursor::Ibeam);
			enableMouseEvents();

			m_editableText->setFontSize(getThemeValue(ThemeValues::textFieldFontSize));
			m_editableText->setLeft(getThemeValue(ThemeValues::textFieldPaddingLeft));
			m_editableText->setRight(p_width - getThemeValue(ThemeValues::textFieldPaddingRight), false);

			auto handleEditableTextFocusChange = [this]() {
				queueAnimationUpdate();
			};
			m_editableText->keyboardFocusGainListeners += handleEditableTextFocusChange;
			m_editableText->keyboardFocusLoseListeners += handleEditableTextFocusChange;

			setSize(p_width, getThemeValue(ThemeValues::textFieldFontSize) * 1.2f * getThemeValue(ThemeValues::textFieldHeight) + OUTLINED_PADDING_LABEL * (m_type == Type::Outlined));

			if (p_type == Type::Filled)
			{
				setCorners(Avo::RectangleCorners(5.f, 5.f, 0.f, 0.f));
			}
			else
			{
				setCornerRadius(5.f);
			}

			setString("");

			queueAnimationUpdate();
		}

		//------------------------------

	private:
		EditableText* m_editableText{ new EditableText(this) };

	public:
		EditableText* getEditableText()
		{
			return m_editableText;
		}

	protected:
		void handleThemeValueChange(Id const& p_id, float p_newValue) override
		{
			if (p_id == ThemeValues::textFieldFontSize)
			{
				if (m_labelText)
				{
					m_labelText.setFontSize(p_newValue);
					m_labelText.fitSizeToText();
				}
				if (m_prefixText)
				{
					m_prefixText.setFontSize(p_newValue);
					m_prefixText.fitSizeToText();
				}
				if (m_suffixText)
				{
					m_suffixText.setFontSize(p_newValue);
					m_suffixText.fitSizeToText();
				}
				m_editableText->setFontSize(p_newValue);
			}
			if (p_id == ThemeValues::textFieldFontSize || p_id == ThemeValues::textFieldHeight)
			{
				// Text positions will be updated in handleSizeChange()
				setHeight(getThemeValue(ThemeValues::textFieldFontSize) * 1.2f * getThemeValue(ThemeValues::textFieldHeight) + OUTLINED_PADDING_LABEL * (m_type == Type::Outlined));
			}
			if (p_id == ThemeValues::textFieldPaddingLeft)
			{
				if (m_labelText)
				{
					m_labelText.setLeft(p_newValue);
				}
				if (m_prefixText)
				{
					m_prefixText.setLeft(p_newValue);
					m_editableText->setLeft(m_prefixText.getRight() + 1.f, false);
				}
				else
				{
					m_editableText->setLeft(p_newValue, false);
				}
			}
			else if (p_id == ThemeValues::textFieldPaddingRight)
			{
				if (m_suffixText)
				{
					m_suffixText.setRight(getWidth() - p_newValue);
					m_editableText->setRight(m_suffixText.getLeft() - 1.f, false);
				}
				else
				{
					m_editableText->setRight(getWidth() - p_newValue, false);
				}
			}
			else if (p_id == ThemeValues::textFieldFilledPaddingBottom)
			{
				if (m_prefixText)
				{
					m_prefixText.setBottom(getHeight() - p_newValue);
				}
				if (m_suffixText)
				{
					m_suffixText.setBottom(getHeight() - p_newValue);
				}
				m_editableText->setBottom(getHeight() - p_newValue);
			}
		}

	public:
		void handleSizeChange() override
		{
			if (m_suffixText)
			{
				m_suffixText.setRight(getWidth() - getThemeValue(ThemeValues::textFieldPaddingRight));
				m_editableText->setRight(m_suffixText.getLeft() - 1.f, false);
			}
			else
			{
				m_editableText->setRight(getWidth() - getThemeValue(ThemeValues::textFieldPaddingRight), false);
			}

			if (m_type == Type::Filled)
			{
				float bottom = getHeight() - getThemeValue(ThemeValues::textFieldFilledPaddingBottom);
				if (m_labelText)
				{
					m_labelText.setCenterY(getHeight() * 0.5f);
				}
				if (m_prefixText)
				{
					m_prefixText.setBottom(bottom);
				}
				if (m_suffixText)
				{
					m_suffixText.setBottom(bottom);
				}
				m_editableText->setBottom(bottom);
			}
			else
			{
				float centerY = OUTLINED_PADDING_LABEL + (getHeight() - OUTLINED_PADDING_LABEL) * 0.5f;
				if (m_labelText)
				{
					m_labelText.setCenterY(centerY);
				}
				if (m_prefixText)
				{
					m_prefixText.setCenterY(centerY);
				}
				if (m_suffixText)
				{
					m_suffixText.setCenterY(centerY);
				}
				m_editableText->setCenterY(centerY);
			}
		}

	private:
		Text m_labelText;
		Color m_labelColor;

	public:
		void setLabel(std::string const& p_label)
		{
			if (m_labelText)
			{
				if (p_label == m_labelText.getString())
				{
					return;
				}
			}
			if (p_label[0] == 0)
			{
				m_labelText.destroy();
			}
			else
			{
				m_labelText = getGui()->getDrawingContext()->createText(p_label, getThemeValue(ThemeValues::textFieldFontSize));
				m_labelText.setFontWeight(Avo::FontWeight::Regular);
				m_labelText.fitSizeToText();
				if (m_type == Type::Filled)
				{
					m_labelText.setCenterY(getHeight() * 0.5f);
				}
				else if (m_type == Type::Outlined)
				{
					m_labelText.setCenterY(OUTLINED_PADDING_LABEL + (getHeight() - OUTLINED_PADDING_LABEL) * 0.5f);
				}
				queueAnimationUpdate();
			}
		}
		std::string getLabel()
		{
			if (m_labelText)
			{
				return m_labelText.getString();
			}
			return "";
		}

		//------------------------------

	private:
		Text m_prefixText;
		Text m_suffixText;

		bool setAffixString(std::string const& p_string, Text& p_affixText)
		{
			if (p_affixText)
			{
				if (p_affixText.getString() == p_string)
				{
					return false;
				}
			}
			if (p_string[0] == 0)
			{
				p_affixText.destroy();
				return false;
			}
			p_affixText = getDrawingContext()->createText(p_string, getThemeValue(ThemeValues::textFieldFontSize));
			p_affixText.setFontWeight(Avo::FontWeight::Regular);
			p_affixText.setHeight(p_affixText.getFontSize() * 1.2f);
			if (m_type == Type::Filled)
			{
				p_affixText.setBottom(getThemeValue(ThemeValues::textFieldFilledPaddingBottom));
			}
			else
			{
				p_affixText.setTop(m_editableText->getTop() + 2.f);
			}
			return true;
		}
	public:
		void setPrefixString(std::string const& p_string)
		{
			if (setAffixString(p_string, m_prefixText))
			{
				m_prefixText.setLeft(getThemeValue(ThemeValues::textFieldPaddingLeft));
				m_editableText->setLeft(m_prefixText.getRight() + 1.f, false);
				if (m_labelText)
				{
					m_labelText.setLeft(m_prefixText.getRight() + 1.f);
				}
			}
		}
		std::string getPrefixString()
		{
			if (m_suffixText)
			{
				return m_suffixText.getString();
			}
			return "";
		}

		//------------------------------

	public:
		void setSuffixString(std::string const& p_string)
		{
			if (setAffixString(p_string, m_suffixText))
			{
				m_suffixText.setRight(getWidth() - getThemeValue(ThemeValues::textFieldPaddingRight));
				m_editableText->setRight(m_suffixText.getLeft() - 1.f, false);
			}
		}
		std::string getSuffixString()
		{
			if (m_suffixText)
			{
				return m_suffixText.getString();
			}
			return "";
		}

		//------------------------------

		void setString(std::string const& p_string)
		{
			m_editableText->setString(p_string);
			if (m_type == Type::Filled)
			{
				m_editableText->setBottom(getHeight() - getThemeValue(ThemeValues::textFieldFilledPaddingBottom));
			}
			else if (m_type == Type::Outlined)
			{
				m_editableText->setCenterY(OUTLINED_PADDING_LABEL + (getHeight() - OUTLINED_PADDING_LABEL) * 0.5f);
			}
		}
		/*
			Sets the content of the text field as a value.
		*/
		template<typename T>
		void setValue(T p_value)
		{
			setString(convertNumberToString(p_value));
		}
		/*
			Sets the content of the text field as a value, rounded at a certain digit.
		*/
		template<typename T>
		void setValue(T p_value, int32 p_roundingDigit, RoundingType p_roundingType = RoundingType::Nearest)
		{
			setString(convertNumberToString(p_value, p_roundingDigit, p_roundingType));
		}
		std::string getString()
		{
			return m_editableText->getString();
		}

		//------------------------------

		void setTextAlign(TextAlign p_textAlign)
		{
			m_editableText->setTextAlign(p_textAlign);
		}
		TextAlign getTextAlign()
		{
			return m_editableText->getTextAlign();
		}

		//------------------------------

		void handleMouseDown(MouseEvent const& p_event) override
		{
			MouseEvent event = p_event;
			event.y = 0;
			event.x -= m_editableText->getLeft();
			m_editableText->handleMouseDown(event);
		}
		void handleMouseUp(MouseEvent const& p_event) override
		{
			MouseEvent event = p_event;
			event.y = 0;
			event.x -= m_editableText->getLeft();
			m_editableText->handleMouseUp(event);
		}
		void handleMouseMove(MouseEvent const& p_event) override
		{
			MouseEvent event = p_event;
			event.y = 0;
			event.x -= m_editableText->getLeft();
			m_editableText->handleMouseMove(event);
		}
		void handleMouseEnter(MouseEvent const& p_event) override
		{
			View::handleMouseBackgroundEnter(p_event);
			m_isMouseHovering = true;
			queueAnimationUpdate();
		}
		void handleMouseLeave(MouseEvent const& p_event) override
		{
			m_isMouseHovering = false;
			queueAnimationUpdate();
		}

		void handleKeyboardFocusGain() override
		{
			getGui()->setKeyboardFocus(m_editableText);
		}

		//------------------------------

		/*
			Returns whether the EditableText child of this text field has keyboard focus.
		*/
		bool getHasKeyboardFocus()
		{
			return m_editableText == getGui()->getKeyboardFocus();
		}

		//------------------------------

	private:
		float m_focusAnimationTime{ 0.f };
		float m_focusAnimationValue{ 0.f };

		bool m_isMouseHovering{ false };
		float m_hoverAnimationTime{ 0.f };
		float m_hoverAnimationValue{ 0.f };

	public:
		void updateAnimations() override
		{
			if (getGui()->getKeyboardFocus() == m_editableText)
			{
				if (m_focusAnimationValue < 1.f)
				{
					m_focusAnimationValue = getThemeEasing(ThemeEasings::inOut).easeValue(m_focusAnimationTime);
					m_focusAnimationTime = min(1.f, m_focusAnimationTime + 0.09f);
					invalidate();
					queueAnimationUpdate();
				}
			}
			else if (m_focusAnimationValue > 0.f)
			{
				m_focusAnimationValue = 1.f - getThemeEasing(ThemeEasings::inOut).easeValue(1.f - m_focusAnimationTime);
				m_focusAnimationTime = max(0.f, m_focusAnimationTime - 0.09f);
				invalidate();
				queueAnimationUpdate();
			}
			if (m_isMouseHovering)
			{
				if (m_hoverAnimationValue < 1.f)
				{
					m_hoverAnimationValue = getThemeEasing(ThemeEasings::symmetricalInOut).easeValue(m_hoverAnimationTime);
					m_hoverAnimationTime = min(1.f, m_hoverAnimationTime + getThemeValue(ThemeValues::hoverAnimationSpeed));
					invalidate();
					queueAnimationUpdate();
				}
			}
			else if (m_hoverAnimationValue > 0.f)
			{
				m_hoverAnimationValue = 1.f - getThemeEasing(ThemeEasings::symmetricalInOut).easeValue(1.f - m_hoverAnimationTime);
				m_hoverAnimationTime = max(0.f, m_hoverAnimationTime - getThemeValue(ThemeValues::hoverAnimationSpeed));
				invalidate();
				queueAnimationUpdate();
			}
			m_labelColor = interpolate(interpolate(getThemeColor(ThemeColors::background), getThemeColor(ThemeColors::onBackground), (1.f - m_focusAnimationValue) * m_hoverAnimationValue * 0.3f + 0.4f), getThemeColor(ThemeColors::primaryOnBackground), m_focusAnimationValue);
		}

		void draw(DrawingContext* p_context) override
		{
			if (m_type == Type::Filled)
			{
				p_context->setColor(Color(interpolate(getThemeColor(ThemeColors::background), getThemeColor(ThemeColors::onBackground), 0.05f + 0.05f * min(m_hoverAnimationValue*0.3f + m_focusAnimationValue, 1.f)), 1.f));
				p_context->fillRectangle(getSize());
				p_context->setColor(Color(getThemeColor(ThemeColors::onBackground), 0.4));
				p_context->drawLine(0.f, getHeight() - 1.f, getWidth(), getHeight() - 0.5f, 1.f);
				if (m_focusAnimationValue > 0.01f)
				{
					p_context->setColor(getThemeColor(ThemeColors::primaryOnBackground));
					p_context->drawLine((1.f - m_focusAnimationValue) * getWidth() * 0.5f, getHeight() - 1.f, (1.f + m_focusAnimationValue) * getWidth() * 0.5f, getHeight() - 1.f, 2.f);
				}
				if (m_labelText)
				{
					float labelAnimationValue = m_editableText->getString()[0] == 0 ? m_focusAnimationValue : 1.f;
					float leftPadding = getThemeValue(ThemeValues::textFieldPaddingLeft);
					p_context->moveOrigin(leftPadding + 2.f*labelAnimationValue, -0.17f*(getHeight() - m_labelText.getHeight() - leftPadding) * labelAnimationValue);
					p_context->setScale(1.f - labelAnimationValue * 0.3f);
					p_context->setColor(m_labelColor);
					p_context->drawText(m_labelText);
					p_context->setScale(1.f);
					p_context->setOrigin(getAbsoluteTopLeft());
				}
			}
			else if (m_type == Type::Outlined)
			{
				p_context->setColor(m_labelColor);
				p_context->strokeRectangle(Rectangle<>(1.f, 1.f + OUTLINED_PADDING_LABEL, getWidth() - 1.f, getHeight() - 1.f), getCorners(), m_focusAnimationValue + 1.f);

				if (m_labelText)
				{
					float labelAnimationValue = m_editableText->getString()[0] == 0 ? m_focusAnimationValue : 1.f;
					p_context->moveOrigin(getThemeValue(ThemeValues::textFieldPaddingLeft) + 2.f * labelAnimationValue, -(getHeight() - OUTLINED_PADDING_LABEL) * 0.3f * labelAnimationValue);
					p_context->setScale(1.f - labelAnimationValue * 0.3f);

					p_context->setColor(getThemeColor(ThemeColors::background));
					p_context->fillRoundedRectangle(Rectangle<>(m_labelText.getLeft() - 4.f, m_labelText.getTop(), m_labelText.getRight() + 4.f, m_labelText.getBottom()), 2.f);

					p_context->setColor(m_labelColor);
					p_context->drawText(m_labelText);

					p_context->setScale(1.f);
					p_context->setOrigin(getAbsoluteTopLeft());
				}
			}

			if (m_prefixText)
			{
				p_context->setColor(Color(getThemeColor(ThemeColors::onBackground), 0.5f));
				p_context->drawText(m_prefixText);
			}
			if (m_suffixText)
			{
				p_context->setColor(Color(getThemeColor(ThemeColors::onBackground), 0.5f));
				p_context->drawText(m_suffixText);
			}
		}
	};
}

/*
	Material design 2014 colors
*/
namespace MaterialColors
{
	inline Avo::colorInt const
		RED_50 = 0xFFFFEBEE,
		RED_100 = 0xFFFFCDD2,
		RED_200 = 0xFFEF9A9A,
		RED_300 = 0xFFE57373,
		RED_400 = 0xFFEF5350,
		RED_500 = 0xFFF44336,
		RED_600 = 0xFFE53935,
		RED_700 = 0xFFD32F2F,
		RED_800 = 0xFFC62828,
		RED_900 = 0xFFB71C1C,
		RED_A100 = 0xFFFF8A80,
		RED_A200 = 0xFFFF5252,
		RED_A400 = 0xFFFF1744,
		RED_A700 = 0xFFD50000,

		PINK_50 = 0xFFFCE4EC,
		PINK_100 = 0xFFF8BBD0,
		PINK_200 = 0xFFF48FB1,
		PINK_300 = 0xFFF06292,
		PINK_400 = 0xFFEC407A,
		PINK_500 = 0xFFE91E63,
		PINK_600 = 0xFFD81B60,
		PINK_700 = 0xFFC2185B,
		PINK_800 = 0xFFAD1457,
		PINK_900 = 0xFF880E4F,
		PINK_A100 = 0xFFFF80AB,
		PINK_A200 = 0xFFFF4081,
		PINK_A400 = 0xFFF50057,
		PINK_A700 = 0xFFC51162,

		PURPLE_50 = 0xFFF3E5F5,
		PURPLE_100 = 0xFFE1BEE7,
		PURPLE_200 = 0xFFCE93D8,
		PURPLE_300 = 0xFFBA68C8,
		PURPLE_400 = 0xFFAB47BC,
		PURPLE_500 = 0xFF9C27B0,
		PURPLE_600 = 0xFF8E24AA,
		PURPLE_700 = 0xFF7B1FA2,
		PURPLE_800 = 0xFF6A1B9A,
		PURPLE_900 = 0xFF4A148C,
		PURPLE_A100 = 0xFFEA80FC,
		PURPLE_A200 = 0xFFE040FB,
		PURPLE_A400 = 0xFFD500F9,
		PURPLE_A700 = 0xFFAA00FF,

		DEEP_PURPLE_50 = 0xFFEDE7F6,
		DEEP_PURPLE_100 = 0xFFD1C4E9,
		DEEP_PURPLE_200 = 0xFFB39DDB,
		DEEP_PURPLE_300 = 0xFF9579CD,
		DEEP_PURPLE_400 = 0xFF7E57C2,
		DEEP_PURPLE_500 = 0xFF673AB7,
		DEEP_PURPLE_600 = 0xFF5E35B1,
		DEEP_PURPLE_700 = 0xFF512DA8,
		DEEP_PURPLE_800 = 0xFF4527A0,
		DEEP_PURPLE_900 = 0xFF311B92,
		DEEP_PURPLE_A100 = 0xFFB388FF,
		DEEP_PURPLE_A200 = 0xFF7C4DFF,
		DEEP_PURPLE_A400 = 0xFF651FFF,
		DEEP_PURPLE_A700 = 0xFF6200EA,

		INDIGO_50 = 0xFFE8EAF6,
		INDIGO_100 = 0xFFC5CAE9,
		INDIGO_200 = 0xFF9FA8DA,
		INDIGO_300 = 0xFF7986CB,
		INDIGO_400 = 0xFF5C6BC0,
		INDIGO_500 = 0xFF3F51B5,
		INDIGO_600 = 0xFF3949AB,
		INDIGO_700 = 0xFF303F9F,
		INDIGO_800 = 0xFF283593,
		INDIGO_900 = 0xFF1A237E,
		INDIGO_A100 = 0xFF8C9EFF,
		INDIGO_A200 = 0xFF536DFE,
		INDIGO_A400 = 0xFF3D5AFE,
		INDIGO_A700 = 0xFF304FFE,

		BLUE_50 = 0xFFE3F2FD,
		BLUE_100 = 0xFFBBDEFB,
		BLUE_200 = 0xFF90CAF9,
		BLUE_300 = 0xFF64B5F6,
		BLUE_400 = 0xFF42A5F5,
		BLUE_500 = 0xFF2196F3,
		BLUE_600 = 0xFF1E88E5,
		BLUE_700 = 0xFF1976D2,
		BLUE_800 = 0xFF1565C0,
		BLUE_900 = 0xFF0D47A1,
		BLUE_A100 = 0xFF82B1FF,
		BLUE_A200 = 0xFF448AFF,
		BLUE_A400 = 0xFF2979FF,
		BLUE_A700 = 0xFF2962FF,

		LIGHT_BLUE_50 = 0xFFE1F5FE,
		LIGHT_BLUE_100 = 0xFFB3E5FC,
		LIGHT_BLUE_200 = 0xFF81D4FA,
		LIGHT_BLUE_300 = 0xFF4FC3F7,
		LIGHT_BLUE_400 = 0xFF29B6F6,
		LIGHT_BLUE_500 = 0xFF03A9F4,
		LIGHT_BLUE_600 = 0xFF039BE5,
		LIGHT_BLUE_700 = 0xFF0288D1,
		LIGHT_BLUE_800 = 0xFF0277BD,
		LIGHT_BLUE_900 = 0xFF01579B,
		LIGHT_BLUE_A100 = 0xFF80D8FF,
		LIGHT_BLUE_A200 = 0xFF40C4FF,
		LIGHT_BLUE_A400 = 0xFF00B0FF,
		LIGHT_BLUE_A700 = 0xFF0091EA,

		CYAN_50 = 0xFFE0F7FA,
		CYAN_100 = 0xFFB2EBF2,
		CYAN_200 = 0xFF80DEEA,
		CYAN_300 = 0xFF4DD0E1,
		CYAN_400 = 0xFF26C6DA,
		CYAN_500 = 0xFF00BCD4,
		CYAN_600 = 0xFF00ACC1,
		CYAN_700 = 0xFF0097A7,
		CYAN_800 = 0xFF00838F,
		CYAN_900 = 0xFF006064,
		CYAN_A100 = 0xFF84FFFF,
		CYAN_A200 = 0xFF18FFFF,
		CYAN_A400 = 0xFF00E5FF,
		CYAN_A700 = 0xFF00B8D4,

		TEAL_50 = 0xFFE0F2F1,
		TEAL_100 = 0xFFB2DFDB,
		TEAL_200 = 0xFF80CBC4,
		TEAL_300 = 0xFF4DB6AC,
		TEAL_400 = 0xFF26A69A,
		TEAL_500 = 0xFF009688,
		TEAL_600 = 0xFF00897B,
		TEAL_700 = 0xFF00796B,
		TEAL_800 = 0xFF00695C,
		TEAL_900 = 0xFF004D40,
		TEAL_A100 = 0xFFA7FFEB,
		TEAL_A200 = 0xFF64FFDA,
		TEAL_A400 = 0xFF1DE9B6,
		TEAL_A700 = 0xFF00BFA5,

		GREEN_50 = 0xFFE8F5E9,
		GREEN_100 = 0xFFC8E6C9,
		GREEN_200 = 0xFFA5D6A7,
		GREEN_300 = 0xFF81C784,
		GREEN_400 = 0xFF66BB6A,
		GREEN_500 = 0xFF4CAF50,
		GREEN_600 = 0xFF43A047,
		GREEN_700 = 0xFFE88E3C,
		GREEN_800 = 0xFF2E7D32,
		GREEN_900 = 0xFF1B5E20,
		GREEN_A100 = 0xFFB9F6CA,
		GREEN_A200 = 0xFF69F0AE,
		GREEN_A400 = 0xFF00E676,
		GREEN_A700 = 0xFF00C853,

		LIGHT_GREEN_50 = 0xFFF1F8E9,
		LIGHT_GREEN_100 = 0xFFDCEDC8,
		LIGHT_GREEN_200 = 0xFFC5E1A5,
		LIGHT_GREEN_300 = 0xFFAED581,
		LIGHT_GREEN_400 = 0xFF9CCC65,
		LIGHT_GREEN_500 = 0xFF8BC34A,
		LIGHT_GREEN_600 = 0xFF7CB342,
		LIGHT_GREEN_700 = 0xFF689F38,
		LIGHT_GREEN_800 = 0xFF558B2F,
		LIGHT_GREEN_900 = 0xFF33691E,
		LIGHT_GREEN_A100 = 0xFFCCFF90,
		LIGHT_GREEN_A200 = 0xFFB2FF59,
		LIGHT_GREEN_A400 = 0xFF76FF03,
		LIGHT_GREEN_A700 = 0xFF64DD17,

		LIME_50 = 0xFFF9FBE7,
		LIME_100 = 0xFFF0F4C3,
		LIME_200 = 0xFFE6EE9C,
		LIME_300 = 0xFFDCE775,
		LIME_400 = 0xFFD4E157,
		LIME_500 = 0xFFCDDC39,
		LIME_600 = 0xFFC0CA33,
		LIME_700 = 0xFFAFB42B,
		LIME_800 = 0xFF9E9D24,
		LIME_900 = 0xFF827717,
		LIME_A100 = 0xFFF4FF81,
		LIME_A200 = 0xFFEEFF41,
		LIME_A400 = 0xFFC6FF00,
		LIME_A700 = 0xFFAEEA00,

		YELLOW_50 = 0xFFFFFDE7,
		YELLOW_100 = 0xFFFFF9C4,
		YELLOW_200 = 0xFFFFF59D,
		YELLOW_300 = 0xFFFFF176,
		YELLOW_400 = 0xFFFFEE58,
		YELLOW_500 = 0xFFFFEB3B,
		YELLOW_600 = 0xFFFDD835,
		YELLOW_700 = 0xFFFBC02D,
		YELLOW_800 = 0xFFF9A825,
		YELLOW_900 = 0xFFF57F17,
		YELLOW_A100 = 0xFFFFFF8D,
		YELLOW_A200 = 0xFFFFFF00,
		YELLOW_A400 = 0xFFFFEA00,
		YELLOW_A700 = 0xFFFFD600,

		AMBER_50 = 0xFFFFF8E1,
		AMBER_100 = 0xFFFFECB3,
		AMBER_200 = 0xFFFFE082,
		AMBER_300 = 0xFFFFD54F,
		AMBER_400 = 0xFFFFCA28,
		AMBER_500 = 0xFFFFC107,
		AMBER_600 = 0xFFFFB300,
		AMBER_700 = 0xFFFFA000,
		AMBER_800 = 0xFFFF8F00,
		AMBER_900 = 0xFFFF7F00,
		AMBER_A100 = 0xFFFFE57F,
		AMBER_A200 = 0xFFFFD740,
		AMBER_A400 = 0xFFFFC400,
		AMBER_A700 = 0xFFFFAB00,

		ORANGE_50 = 0xFFFFF3E0,
		ORANGE_100 = 0xFFFFE0B2,
		ORANGE_200 = 0xFFFFCC80,
		ORANGE_300 = 0xFFFFB74D,
		ORANGE_400 = 0xFFFFA726,
		ORANGE_500 = 0xFFFF9800,
		ORANGE_600 = 0xFFFB8C00,
		ORANGE_700 = 0xFFF57C00,
		ORANGE_800 = 0xFFEF6C00,
		ORANGE_900 = 0xFFE65100,
		ORANGE_A100 = 0xFFFFD180,
		ORANGE_A200 = 0xFFFFAB40,
		ORANGE_A400 = 0xFFFF9100,
		ORANGE_A700 = 0xFFFF6D00,

		DEEP_ORANGE_50 = 0xFFFBE9E7,
		DEEP_ORANGE_100 = 0xFFFFCCBC,
		DEEP_ORANGE_200 = 0xFFFFAB91,
		DEEP_ORANGE_300 = 0xFFFF8A65,
		DEEP_ORANGE_400 = 0xFFFF7043,
		DEEP_ORANGE_500 = 0xFFFF5722,
		DEEP_ORANGE_600 = 0xFFF4511E,
		DEEP_ORANGE_700 = 0xFFE64A19,
		DEEP_ORANGE_800 = 0xFFD84315,
		DEEP_ORANGE_900 = 0xFFBF360C,
		DEEP_ORANGE_A100 = 0xFFFF9E80,
		DEEP_ORANGE_A200 = 0xFFFF6E40,
		DEEP_ORANGE_A400 = 0xFFFF3D00,
		DEEP_ORANGE_A700 = 0xFFDD2C00,

		BROWN_50 = 0xFFEFEBE9,
		BROWN_100 = 0xFFD7CCC8,
		BROWN_200 = 0xFFBCAAA4,
		BROWN_300 = 0xFFA1887F,
		BROWN_400 = 0xFF8D6E63,
		BROWN_500 = 0xFF795548,
		BROWN_600 = 0xFF6D4C41,
		BROWN_700 = 0xFF5D4037,
		BROWN_800 = 0xFF4E342E,
		BROWN_900 = 0xFF3E2723,

		GRAY_50 = 0xFFFAFAFA,
		GRAY_100 = 0xFFF5F5F5,
		GRAY_200 = 0xFFEEEEEE,
		GRAY_300 = 0xFFE0E0E0,
		GRAY_400 = 0xFFBDBDBD,
		GRAY_500 = 0xFF9E9E9E,
		GRAY_600 = 0xFF757575,
		GRAY_700 = 0xFF616161,
		GRAY_800 = 0xFF424242,
		GRAY_900 = 0xFF212121,

		BLUE_GRAY_50 = 0xFFECEFF1,
		BLUE_GRAY_100 = 0xFFCFD8DC,
		BLUE_GRAY_200 = 0xFFB0BEC5,
		BLUE_GRAY_300 = 0xFF90A4AE,
		BLUE_GRAY_400 = 0xFF78909C,
		BLUE_GRAY_500 = 0xFF607D8B,
		BLUE_GRAY_600 = 0xFF546E7A,
		BLUE_GRAY_700 = 0xFF455A64,
		BLUE_GRAY_800 = 0xFF37474F,
		BLUE_GRAY_900 = 0xFF263238;
}

/*
	These are the codepoints for the material icon font!
*/
namespace MaterialIcons
{
	constexpr auto THREED_ROTATION{ u8"\ue84d" };
	constexpr auto AC_UNIT{ u8"\ueb3b" };
	constexpr auto ACCESS_ALARM{ u8"\ue190" };
	constexpr auto ACCESS_ALARMS{ u8"\ue191" };
	constexpr auto ACCESS_TIME{ u8"\ue192" };
	constexpr auto ACCESSIBILITY{ u8"\ue84e" };
	constexpr auto ACCESSIBLE{ u8"\ue914" };
	constexpr auto ACCOUNT_BALANCE{ u8"\ue84f" };
	constexpr auto ACCOUNT_BALANCE_WALLET{ u8"\ue850" };
	constexpr auto ACCOUNT_BOX{ u8"\ue851" };
	constexpr auto ACCOUNT_CIRCLE{ u8"\ue853" };
	constexpr auto ADB{ u8"\ue60e" };
	constexpr auto ADD{ u8"\ue145" };
	constexpr auto ADD_A_PHOTO{ u8"\ue439" };
	constexpr auto ADD_ALARM{ u8"\ue193" };
	constexpr auto ADD_ALERT{ u8"\ue003" };
	constexpr auto ADD_BOX{ u8"\ue146" };
	constexpr auto ADD_CIRCLE{ u8"\ue147" };
	constexpr auto ADD_CIRCLE_OUTLINE{ u8"\ue148" };
	constexpr auto ADD_LOCATION{ u8"\ue567" };
	constexpr auto ADD_SHOPPING_CART{ u8"\ue854" };
	constexpr auto ADD_TO_PHOTOS{ u8"\ue39d" };
	constexpr auto ADD_TO_QUEUE{ u8"\ue05c" };
	constexpr auto ADJUST{ u8"\ue39e" };
	constexpr auto AIRLINE_SEAT_FLAT{ u8"\ue630" };
	constexpr auto AIRLINE_SEAT_FLAT_ANGLED{ u8"\ue631" };
	constexpr auto AIRLINE_SEAT_INDIVIDUAL_SUITE{ u8"\ue632" };
	constexpr auto AIRLINE_SEAT_LEGROOM_EXTRA{ u8"\ue633" };
	constexpr auto AIRLINE_SEAT_LEGROOM_NORMAL{ u8"\ue634" };
	constexpr auto AIRLINE_SEAT_LEGROOM_REDUCED{ u8"\ue635" };
	constexpr auto AIRLINE_SEAT_RECLINE_EXTRA{ u8"\ue636" };
	constexpr auto AIRLINE_SEAT_RECLINE_NORMAL{ u8"\ue637" };
	constexpr auto AIRPLANEMODE_ACTIVE{ u8"\ue195" };
	constexpr auto AIRPLANEMODE_INACTIVE{ u8"\ue194" };
	constexpr auto AIRPLAY{ u8"\ue055" };
	constexpr auto AIRPORT_SHUTTLE{ u8"\ueb3c" };
	constexpr auto ALARM{ u8"\ue855" };
	constexpr auto ALARM_ADD{ u8"\ue856" };
	constexpr auto ALARM_OFF{ u8"\ue857" };
	constexpr auto ALARM_ON{ u8"\ue858" };
	constexpr auto ALBUM{ u8"\ue019" };
	constexpr auto ALL_INCLUSIVE{ u8"\ueb3d" };
	constexpr auto ALL_OUT{ u8"\ue90b" };
	constexpr auto ANDROID{ u8"\ue859" };
	constexpr auto ANNOUNCEMENT{ u8"\ue85a" };
	constexpr auto APPS{ u8"\ue5c3" };
	constexpr auto ARCHIVE{ u8"\ue149" };
	constexpr auto ARROW_BACK{ u8"\ue5c4" };
	constexpr auto ARROW_DOWNWARD{ u8"\ue5db" };
	constexpr auto ARROW_DROP_DOWN{ u8"\ue5c5" };
	constexpr auto ARROW_DROP_DOWN_CIRCLE{ u8"\ue5c6" };
	constexpr auto ARROW_DROP_UP{ u8"\ue5c7" };
	constexpr auto ARROW_FORWARD{ u8"\ue5c8" };
	constexpr auto ARROW_UPWARD{ u8"\ue5d8" };
	constexpr auto ART_TRACK{ u8"\ue060" };
	constexpr auto ASPECT_RATIO{ u8"\ue85b" };
	constexpr auto ASSESSMENT{ u8"\ue85c" };
	constexpr auto ASSIGNMENT{ u8"\ue85d" };
	constexpr auto ASSIGNMENT_IND{ u8"\ue85e" };
	constexpr auto ASSIGNMENT_LATE{ u8"\ue85f" };
	constexpr auto ASSIGNMENT_RETURN{ u8"\ue860" };
	constexpr auto ASSIGNMENT_RETURNED{ u8"\ue861" };
	constexpr auto ASSIGNMENT_TURNED_IN{ u8"\ue862" };
	constexpr auto ASSISTANT{ u8"\ue39f" };
	constexpr auto ASSISTANT_PHOTO{ u8"\ue3a0" };
	constexpr auto ATTACH_FILE{ u8"\ue226" };
	constexpr auto ATTACH_MONEY{ u8"\ue227" };
	constexpr auto ATTACHMENT{ u8"\ue2bc" };
	constexpr auto AUDIOTRACK{ u8"\ue3a1" };
	constexpr auto AUTORENEW{ u8"\ue863" };
	constexpr auto AV_TIMER{ u8"\ue01b" };
	constexpr auto BACKSPACE{ u8"\ue14a" };
	constexpr auto BACKUP{ u8"\ue864" };
	constexpr auto BATTERY_ALERT{ u8"\ue19c" };
	constexpr auto BATTERY_CHARGING_FULL{ u8"\ue1a3" };
	constexpr auto BATTERY_FULL{ u8"\ue1a4" };
	constexpr auto BATTERY_STD{ u8"\ue1a5" };
	constexpr auto BATTERY_UNKNOWN{ u8"\ue1a6" };
	constexpr auto BEACH_ACCESS{ u8"\ueb3e" };
	constexpr auto BEENHERE{ u8"\ue52d" };
	constexpr auto BLOCK{ u8"\ue14b" };
	constexpr auto BLUETOOTH{ u8"\ue1a7" };
	constexpr auto BLUETOOTH_AUDIO{ u8"\ue60f" };
	constexpr auto BLUETOOTH_CONNECTED{ u8"\ue1a8" };
	constexpr auto BLUETOOTH_DISABLED{ u8"\ue1a9" };
	constexpr auto BLUETOOTH_SEARCHING{ u8"\ue1aa" };
	constexpr auto BLUR_CIRCULAR{ u8"\ue3a2" };
	constexpr auto BLUR_LINEAR{ u8"\ue3a3" };
	constexpr auto BLUR_OFF{ u8"\ue3a4" };
	constexpr auto BLUR_ON{ u8"\ue3a5" };
	constexpr auto BOOK{ u8"\ue865" };
	constexpr auto BOOKMARK{ u8"\ue866" };
	constexpr auto BOOKMARK_BORDER{ u8"\ue867" };
	constexpr auto BORDER_ALL{ u8"\ue228" };
	constexpr auto BORDER_BOTTOM{ u8"\ue229" };
	constexpr auto BORDER_CLEAR{ u8"\ue22a" };
	constexpr auto BORDER_COLOR{ u8"\ue22b" };
	constexpr auto BORDER_HORIZONTAL{ u8"\ue22c" };
	constexpr auto BORDER_INNER{ u8"\ue22d" };
	constexpr auto BORDER_LEFT{ u8"\ue22e" };
	constexpr auto BORDER_OUTER{ u8"\ue22f" };
	constexpr auto BORDER_RIGHT{ u8"\ue230" };
	constexpr auto BORDER_STYLE{ u8"\ue231" };
	constexpr auto BORDER_TOP{ u8"\ue232" };
	constexpr auto BORDER_VERTICAL{ u8"\ue233" };
	constexpr auto BRANDING_WATERMARK{ u8"\ue06b" };
	constexpr auto BRIGHTNESS_1{ u8"\ue3a6" };
	constexpr auto BRIGHTNESS_2{ u8"\ue3a7" };
	constexpr auto BRIGHTNESS_3{ u8"\ue3a8" };
	constexpr auto BRIGHTNESS_4{ u8"\ue3a9" };
	constexpr auto BRIGHTNESS_5{ u8"\ue3aa" };
	constexpr auto BRIGHTNESS_6{ u8"\ue3ab" };
	constexpr auto BRIGHTNESS_7{ u8"\ue3ac" };
	constexpr auto BRIGHTNESS_AUTO{ u8"\ue1ab" };
	constexpr auto BRIGHTNESS_HIGH{ u8"\ue1ac" };
	constexpr auto BRIGHTNESS_LOW{ u8"\ue1ad" };
	constexpr auto BRIGHTNESS_MEDIUM{ u8"\ue1ae" };
	constexpr auto BROKEN_IMAGE{ u8"\ue3ad" };
	constexpr auto BRUSH{ u8"\ue3ae" };
	constexpr auto BUBBLE_CHART{ u8"\ue6dd" };
	constexpr auto BUG_REPORT{ u8"\ue868" };
	constexpr auto BUILD{ u8"\ue869" };
	constexpr auto BURST_MODE{ u8"\ue43c" };
	constexpr auto BUSINESS{ u8"\ue0af" };
	constexpr auto BUSINESS_CENTER{ u8"\ueb3f" };
	constexpr auto CACHED{ u8"\ue86a" };
	constexpr auto CAKE{ u8"\ue7e9" };
	constexpr auto CALL{ u8"\ue0b0" };
	constexpr auto CALL_END{ u8"\ue0b1" };
	constexpr auto CALL_MADE{ u8"\ue0b2" };
	constexpr auto CALL_MERGE{ u8"\ue0b3" };
	constexpr auto CALL_MISSED{ u8"\ue0b4" };
	constexpr auto CALL_MISSED_OUTGOING{ u8"\ue0e4" };
	constexpr auto CALL_RECEIVED{ u8"\ue0b5" };
	constexpr auto CALL_SPLIT{ u8"\ue0b6" };
	constexpr auto CALL_TO_ACTION{ u8"\ue06c" };
	constexpr auto CAMERA{ u8"\ue3af" };
	constexpr auto CAMERA_ALT{ u8"\ue3b0" };
	constexpr auto CAMERA_ENHANCE{ u8"\ue8fc" };
	constexpr auto CAMERA_FRONT{ u8"\ue3b1" };
	constexpr auto CAMERA_REAR{ u8"\ue3b2" };
	constexpr auto CAMERA_ROLL{ u8"\ue3b3" };
	constexpr auto CANCEL{ u8"\ue5c9" };
	constexpr auto CARD_GIFTCARD{ u8"\ue8f6" };
	constexpr auto CARD_MEMBERSHIP{ u8"\ue8f7" };
	constexpr auto CARD_TRAVEL{ u8"\ue8f8" };
	constexpr auto CASINO{ u8"\ueb40" };
	constexpr auto CAST{ u8"\ue307" };
	constexpr auto CAST_CONNECTED{ u8"\ue308" };
	constexpr auto CENTER_FOCUS_STRONG{ u8"\ue3b4" };
	constexpr auto CENTER_FOCUS_WEAK{ u8"\ue3b5" };
	constexpr auto CHANGE_HISTORY{ u8"\ue86b" };
	constexpr auto CHAT{ u8"\ue0b7" };
	constexpr auto CHAT_BUBBLE{ u8"\ue0ca" };
	constexpr auto CHAT_BUBBLE_OUTLINE{ u8"\ue0cb" };
	constexpr auto CHECK{ u8"\ue5ca" };
	constexpr auto CHECK_BOX{ u8"\ue834" };
	constexpr auto CHECK_BOX_OUTLINE_BLANK{ u8"\ue835" };
	constexpr auto CHECK_CIRCLE{ u8"\ue86c" };
	constexpr auto CHEVRON_LEFT{ u8"\ue5cb" };
	constexpr auto CHEVRON_RIGHT{ u8"\ue5cc" };
	constexpr auto CHILD_CARE{ u8"\ueb41" };
	constexpr auto CHILD_FRIENDLY{ u8"\ueb42" };
	constexpr auto CHROME_READER_MODE{ u8"\ue86d" };
	constexpr auto CLASS{ u8"\ue86e" };
	constexpr auto CLEAR{ u8"\ue14c" };
	constexpr auto CLEAR_ALL{ u8"\ue0b8" };
	constexpr auto CLOSE{ u8"\ue5cd" };
	constexpr auto CLOSED_CAPTION{ u8"\ue01c" };
	constexpr auto CLOUD{ u8"\ue2bd" };
	constexpr auto CLOUD_CIRCLE{ u8"\ue2be" };
	constexpr auto CLOUD_DONE{ u8"\ue2bf" };
	constexpr auto CLOUD_DOWNLOAD{ u8"\ue2c0" };
	constexpr auto CLOUD_OFF{ u8"\ue2c1" };
	constexpr auto CLOUD_QUEUE{ u8"\ue2c2" };
	constexpr auto CLOUD_UPLOAD{ u8"\ue2c3" };
	constexpr auto CODE{ u8"\ue86f" };
	constexpr auto COLLECTIONS{ u8"\ue3b6" };
	constexpr auto COLLECTIONS_BOOKMARK{ u8"\ue431" };
	constexpr auto COLOR_LENS{ u8"\ue3b7" };
	constexpr auto COLORIZE{ u8"\ue3b8" };
	constexpr auto COMMENT{ u8"\ue0b9" };
	constexpr auto COMPARE{ u8"\ue3b9" };
	constexpr auto COMPARE_ARROWS{ u8"\ue915" };
	constexpr auto COMPUTER{ u8"\ue30a" };
	constexpr auto CONFIRMATION_NUMBER{ u8"\ue638" };
	constexpr auto CONTACT_MAIL{ u8"\ue0d0" };
	constexpr auto CONTACT_PHONE{ u8"\ue0cf" };
	constexpr auto CONTACTS{ u8"\ue0ba" };
	constexpr auto CONTENT_COPY{ u8"\ue14d" };
	constexpr auto CONTENT_CUT{ u8"\ue14e" };
	constexpr auto CONTENT_PASTE{ u8"\ue14f" };
	constexpr auto CONTROL_POINT{ u8"\ue3ba" };
	constexpr auto CONTROL_POINT_DUPLICATE{ u8"\ue3bb" };
	constexpr auto COPYRIGHT{ u8"\ue90c" };
	constexpr auto CREATE{ u8"\ue150" };
	constexpr auto CREATE_NEW_FOLDER{ u8"\ue2cc" };
	constexpr auto CREDIT_CARD{ u8"\ue870" };
	constexpr auto CROP{ u8"\ue3be" };
	constexpr auto CROP_16_9{ u8"\ue3bc" };
	constexpr auto CROP_3_2{ u8"\ue3bd" };
	constexpr auto CROP_5_4{ u8"\ue3bf" };
	constexpr auto CROP_7_5{ u8"\ue3c0" };
	constexpr auto CROP_DIN{ u8"\ue3c1" };
	constexpr auto CROP_FREE{ u8"\ue3c2" };
	constexpr auto CROP_LANDSCAPE{ u8"\ue3c3" };
	constexpr auto CROP_ORIGINAL{ u8"\ue3c4" };
	constexpr auto CROP_PORTRAIT{ u8"\ue3c5" };
	constexpr auto CROP_ROTATE{ u8"\ue437" };
	constexpr auto CROP_SQUARE{ u8"\ue3c6" };
	constexpr auto DASHBOARD{ u8"\ue871" };
	constexpr auto DATA_USAGE{ u8"\ue1af" };
	constexpr auto DATE_RANGE{ u8"\ue916" };
	constexpr auto DEHAZE{ u8"\ue3c7" };
#undef DELETE
	constexpr auto DELETE{ u8"\ue872" };
	constexpr auto DELETE_FOREVER{ u8"\ue92b" };
	constexpr auto DELETE_SWEEP{ u8"\ue16c" };
	constexpr auto DESCRIPTION{ u8"\ue873" };
	constexpr auto DESKTOP_MAC{ u8"\ue30b" };
	constexpr auto DESKTOP_WINDOWS{ u8"\ue30c" };
	constexpr auto DETAILS{ u8"\ue3c8" };
	constexpr auto DEVELOPER_BOARD{ u8"\ue30d" };
	constexpr auto DEVELOPER_MODE{ u8"\ue1b0" };
	constexpr auto DEVICE_HUB{ u8"\ue335" };
	constexpr auto DEVICES{ u8"\ue1b1" };
	constexpr auto DEVICES_OTHER{ u8"\ue337" };
	constexpr auto DIALER_SIP{ u8"\ue0bb" };
	constexpr auto DIALPAD{ u8"\ue0bc" };
	constexpr auto DIRECTIONS{ u8"\ue52e" };
	constexpr auto DIRECTIONS_BIKE{ u8"\ue52f" };
	constexpr auto DIRECTIONS_BOAT{ u8"\ue532" };
	constexpr auto DIRECTIONS_BUS{ u8"\ue530" };
	constexpr auto DIRECTIONS_CAR{ u8"\ue531" };
	constexpr auto DIRECTIONS_RAILWAY{ u8"\ue534" };
	constexpr auto DIRECTIONS_RUN{ u8"\ue566" };
	constexpr auto DIRECTIONS_SUBWAY{ u8"\ue533" };
	constexpr auto DIRECTIONS_TRANSIT{ u8"\ue535" };
	constexpr auto DIRECTIONS_WALK{ u8"\ue536" };
	constexpr auto DISC_FULL{ u8"\ue610" };
	constexpr auto DNS{ u8"\ue875" };
	constexpr auto DO_NOT_DISTURB{ u8"\ue612" };
	constexpr auto DO_NOT_DISTURB_ALT{ u8"\ue611" };
	constexpr auto DO_NOT_DISTURB_OFF{ u8"\ue643" };
	constexpr auto DO_NOT_DISTURB_ON{ u8"\ue644" };
	constexpr auto DOCK{ u8"\ue30e" };
#undef DOMAIN
	constexpr auto DOMAIN{ u8"\ue7ee" };
	constexpr auto DONE{ u8"\ue876" };
	constexpr auto DONE_ALL{ u8"\ue877" };
	constexpr auto DONUT_LARGE{ u8"\ue917" };
	constexpr auto DONUT_SMALL{ u8"\ue918" };
	constexpr auto DRAFTS{ u8"\ue151" };
	constexpr auto DRAG_HANDLE{ u8"\ue25d" };
	constexpr auto DRIVE_ETA{ u8"\ue613" };
	constexpr auto DVR{ u8"\ue1b2" };
	constexpr auto EDIT{ u8"\ue3c9" };
	constexpr auto EDIT_LOCATION{ u8"\ue568" };
	constexpr auto EJECT{ u8"\ue8fb" };
	constexpr auto EMAIL{ u8"\ue0be" };
	constexpr auto ENHANCED_ENCRYPTION{ u8"\ue63f" };
	constexpr auto EQUALIZER{ u8"\ue01d" };
	constexpr auto ERROR{ u8"\ue000" };
	constexpr auto ERROR_OUTLINE{ u8"\ue001" };
	constexpr auto EURO_SYMBOL{ u8"\ue926" };
	constexpr auto EV_STATION{ u8"\ue56d" };
	constexpr auto EVENT{ u8"\ue878" };
	constexpr auto EVENT_AVAILABLE{ u8"\ue614" };
	constexpr auto EVENT_BUSY{ u8"\ue615" };
	constexpr auto EVENT_NOTE{ u8"\ue616" };
	constexpr auto EVENT_SEAT{ u8"\ue903" };
	constexpr auto EXIT_TO_APP{ u8"\ue879" };
	constexpr auto EXPAND_LESS{ u8"\ue5ce" };
	constexpr auto EXPAND_MORE{ u8"\ue5cf" };
	constexpr auto EXPLICIT{ u8"\ue01e" };
	constexpr auto EXPLORE{ u8"\ue87a" };
	constexpr auto EXPOSURE{ u8"\ue3ca" };
	constexpr auto EXPOSURE_NEG_1{ u8"\ue3cb" };
	constexpr auto EXPOSURE_NEG_2{ u8"\ue3cc" };
	constexpr auto EXPOSURE_PLUS_1{ u8"\ue3cd" };
	constexpr auto EXPOSURE_PLUS_2{ u8"\ue3ce" };
	constexpr auto EXPOSURE_ZERO{ u8"\ue3cf" };
	constexpr auto EXTENSION{ u8"\ue87b" };
	constexpr auto FACE{ u8"\ue87c" };
	constexpr auto FAST_FORWARD{ u8"\ue01f" };
	constexpr auto FAST_REWIND{ u8"\ue020" };
	constexpr auto FAVORITE{ u8"\ue87d" };
	constexpr auto FAVORITE_BORDER{ u8"\ue87e" };
	constexpr auto FEATURED_PLAY_LIST{ u8"\ue06d" };
	constexpr auto FEATURED_VIDEO{ u8"\ue06e" };
	constexpr auto FEEDBACK{ u8"\ue87f" };
	constexpr auto FIBER_DVR{ u8"\ue05d" };
	constexpr auto FIBER_MANUAL_RECORD{ u8"\ue061" };
	constexpr auto FIBER_NEW{ u8"\ue05e" };
	constexpr auto FIBER_PIN{ u8"\ue06a" };
	constexpr auto FIBER_SMART_RECORD{ u8"\ue062" };
	constexpr auto FILE_DOWNLOAD{ u8"\ue2c4" };
	constexpr auto FILE_UPLOAD{ u8"\ue2c6" };
	constexpr auto FILTER{ u8"\ue3d3" };
	constexpr auto FILTER_1{ u8"\ue3d0" };
	constexpr auto FILTER_2{ u8"\ue3d1" };
	constexpr auto FILTER_3{ u8"\ue3d2" };
	constexpr auto FILTER_4{ u8"\ue3d4" };
	constexpr auto FILTER_5{ u8"\ue3d5" };
	constexpr auto FILTER_6{ u8"\ue3d6" };
	constexpr auto FILTER_7{ u8"\ue3d7" };
	constexpr auto FILTER_8{ u8"\ue3d8" };
	constexpr auto FILTER_9{ u8"\ue3d9" };
	constexpr auto FILTER_9_PLUS{ u8"\ue3da" };
	constexpr auto FILTER_B_AND_W{ u8"\ue3db" };
	constexpr auto FILTER_CENTER_FOCUS{ u8"\ue3dc" };
	constexpr auto FILTER_DRAMA{ u8"\ue3dd" };
	constexpr auto FILTER_FRAMES{ u8"\ue3de" };
	constexpr auto FILTER_HDR{ u8"\ue3df" };
	constexpr auto FILTER_LIST{ u8"\ue152" };
	constexpr auto FILTER_NONE{ u8"\ue3e0" };
	constexpr auto FILTER_TILT_SHIFT{ u8"\ue3e2" };
	constexpr auto FILTER_VINTAGE{ u8"\ue3e3" };
	constexpr auto FIND_IN_PAGE{ u8"\ue880" };
	constexpr auto FIND_REPLACE{ u8"\ue881" };
	constexpr auto FINGERPRINT{ u8"\ue90d" };
	constexpr auto FIRST_PAGE{ u8"\ue5dc" };
	constexpr auto FITNESS_CENTER{ u8"\ueb43" };
	constexpr auto FLAG{ u8"\ue153" };
	constexpr auto FLARE{ u8"\ue3e4" };
	constexpr auto FLASH_AUTO{ u8"\ue3e5" };
	constexpr auto FLASH_OFF{ u8"\ue3e6" };
	constexpr auto FLASH_ON{ u8"\ue3e7" };
	constexpr auto FLIGHT{ u8"\ue539" };
	constexpr auto FLIGHT_LAND{ u8"\ue904" };
	constexpr auto FLIGHT_TAKEOFF{ u8"\ue905" };
	constexpr auto FLIP{ u8"\ue3e8" };
	constexpr auto FLIP_TO_BACK{ u8"\ue882" };
	constexpr auto FLIP_TO_FRONT{ u8"\ue883" };
	constexpr auto FOLDER{ u8"\ue2c7" };
	constexpr auto FOLDER_OPEN{ u8"\ue2c8" };
	constexpr auto FOLDER_SHARED{ u8"\ue2c9" };
	constexpr auto FOLDER_SPECIAL{ u8"\ue617" };
	constexpr auto FONT_DOWNLOAD{ u8"\ue167" };
	constexpr auto FORMAT_ALIGN_CENTER{ u8"\ue234" };
	constexpr auto FORMAT_ALIGN_JUSTIFY{ u8"\ue235" };
	constexpr auto FORMAT_ALIGN_LEFT{ u8"\ue236" };
	constexpr auto FORMAT_ALIGN_RIGHT{ u8"\ue237" };
	constexpr auto FORMAT_BOLD{ u8"\ue238" };
	constexpr auto FORMAT_CLEAR{ u8"\ue239" };
	constexpr auto FORMAT_COLOR_FILL{ u8"\ue23a" };
	constexpr auto FORMAT_COLOR_RESET{ u8"\ue23b" };
	constexpr auto FORMAT_COLOR_TEXT{ u8"\ue23c" };
	constexpr auto FORMAT_INDENT_DECREASE{ u8"\ue23d" };
	constexpr auto FORMAT_INDENT_INCREASE{ u8"\ue23e" };
	constexpr auto FORMAT_ITALIC{ u8"\ue23f" };
	constexpr auto FORMAT_LINE_SPACING{ u8"\ue240" };
	constexpr auto FORMAT_LIST_BULLETED{ u8"\ue241" };
	constexpr auto FORMAT_LIST_NUMBERED{ u8"\ue242" };
	constexpr auto FORMAT_PAINT{ u8"\ue243" };
	constexpr auto FORMAT_QUOTE{ u8"\ue244" };
	constexpr auto FORMAT_SHAPES{ u8"\ue25e" };
	constexpr auto FORMAT_SIZE{ u8"\ue245" };
	constexpr auto FORMAT_STRIKETHROUGH{ u8"\ue246" };
	constexpr auto FORMAT_TEXTDIRECTION_L_TO_R{ u8"\ue247" };
	constexpr auto FORMAT_TEXTDIRECTION_R_TO_L{ u8"\ue248" };
	constexpr auto FORMAT_UNDERLINED{ u8"\ue249" };
	constexpr auto FORUM{ u8"\ue0bf" };
	constexpr auto FORWARD{ u8"\ue154" };
	constexpr auto FORWARD_10{ u8"\ue056" };
	constexpr auto FORWARD_30{ u8"\ue057" };
	constexpr auto FORWARD_5{ u8"\ue058" };
	constexpr auto FREE_BREAKFAST{ u8"\ueb44" };
	constexpr auto FULLSCREEN{ u8"\ue5d0" };
	constexpr auto FULLSCREEN_EXIT{ u8"\ue5d1" };
	constexpr auto FUNCTIONS{ u8"\ue24a" };
	constexpr auto G_TRANSLATE{ u8"\ue927" };
	constexpr auto GAMEPAD{ u8"\ue30f" };
	constexpr auto GAMES{ u8"\ue021" };
	constexpr auto GAVEL{ u8"\ue90e" };
	constexpr auto GESTURE{ u8"\ue155" };
	constexpr auto GET_APP{ u8"\ue884" };
	constexpr auto GIF{ u8"\ue908" };
	constexpr auto GOLF_COURSE{ u8"\ueb45" };
	constexpr auto GPS_FIXED{ u8"\ue1b3" };
	constexpr auto GPS_NOT_FIXED{ u8"\ue1b4" };
	constexpr auto GPS_OFF{ u8"\ue1b5" };
	constexpr auto GRADE{ u8"\ue885" };
	constexpr auto GRADIENT{ u8"\ue3e9" };
	constexpr auto GRAIN{ u8"\ue3ea" };
	constexpr auto GRAPHIC_EQ{ u8"\ue1b8" };
	constexpr auto GRID_OFF{ u8"\ue3eb" };
	constexpr auto GRID_ON{ u8"\ue3ec" };
	constexpr auto GROUP{ u8"\ue7ef" };
	constexpr auto GROUP_ADD{ u8"\ue7f0" };
	constexpr auto GROUP_WORK{ u8"\ue886" };
	constexpr auto HD{ u8"\ue052" };
	constexpr auto HDR_OFF{ u8"\ue3ed" };
	constexpr auto HDR_ON{ u8"\ue3ee" };
	constexpr auto HDR_STRONG{ u8"\ue3f1" };
	constexpr auto HDR_WEAK{ u8"\ue3f2" };
	constexpr auto HEADSET{ u8"\ue310" };
	constexpr auto HEADSET_MIC{ u8"\ue311" };
	constexpr auto HEALING{ u8"\ue3f3" };
	constexpr auto HEARING{ u8"\ue023" };
	constexpr auto HELP{ u8"\ue887" };
	constexpr auto HELP_OUTLINE{ u8"\ue8fd" };
	constexpr auto HIGH_QUALITY{ u8"\ue024" };
	constexpr auto HIGHLIGHT{ u8"\ue25f" };
	constexpr auto HIGHLIGHT_OFF{ u8"\ue888" };
	constexpr auto HISTORY{ u8"\ue889" };
	constexpr auto HOME{ u8"\ue88a" };
	constexpr auto HOT_TUB{ u8"\ueb46" };
	constexpr auto HOTEL{ u8"\ue53a" };
	constexpr auto HOURGLASS_EMPTY{ u8"\ue88b" };
	constexpr auto HOURGLASS_FULL{ u8"\ue88c" };
	constexpr auto HTTP{ u8"\ue902" };
	constexpr auto HTTPS{ u8"\ue88d" };
	constexpr auto IMAGE{ u8"\ue3f4" };
	constexpr auto IMAGE_ASPECT_RATIO{ u8"\ue3f5" };
	constexpr auto IMPORT_CONTACTS{ u8"\ue0e0" };
	constexpr auto IMPORT_EXPORT{ u8"\ue0c3" };
	constexpr auto IMPORTANT_DEVICES{ u8"\ue912" };
	constexpr auto INBOX{ u8"\ue156" };
	constexpr auto INDETERMINATE_CHECK_BOX{ u8"\ue909" };
	constexpr auto INFO{ u8"\ue88e" };
	constexpr auto INFO_OUTLINE{ u8"\ue88f" };
	constexpr auto INPUT{ u8"\ue890" };
	constexpr auto INSERT_CHART{ u8"\ue24b" };
	constexpr auto INSERT_COMMENT{ u8"\ue24c" };
	constexpr auto INSERT_DRIVE_FILE{ u8"\ue24d" };
	constexpr auto INSERT_EMOTICON{ u8"\ue24e" };
	constexpr auto INSERT_INVITATION{ u8"\ue24f" };
	constexpr auto INSERT_LINK{ u8"\ue250" };
	constexpr auto INSERT_PHOTO{ u8"\ue251" };
	constexpr auto INVERT_COLORS{ u8"\ue891" };
	constexpr auto INVERT_COLORS_OFF{ u8"\ue0c4" };
	constexpr auto ISO{ u8"\ue3f6" };
	constexpr auto KEYBOARD{ u8"\ue312" };
	constexpr auto KEYBOARD_ARROW_DOWN{ u8"\ue313" };
	constexpr auto KEYBOARD_ARROW_LEFT{ u8"\ue314" };
	constexpr auto KEYBOARD_ARROW_RIGHT{ u8"\ue315" };
	constexpr auto KEYBOARD_ARROW_UP{ u8"\ue316" };
	constexpr auto KEYBOARD_BACKSPACE{ u8"\ue317" };
	constexpr auto KEYBOARD_CAPSLOCK{ u8"\ue318" };
	constexpr auto KEYBOARD_HIDE{ u8"\ue31a" };
	constexpr auto KEYBOARD_RETURN{ u8"\ue31b" };
	constexpr auto KEYBOARD_TAB{ u8"\ue31c" };
	constexpr auto KEYBOARD_VOICE{ u8"\ue31d" };
	constexpr auto KITCHEN{ u8"\ueb47" };
	constexpr auto LABEL{ u8"\ue892" };
	constexpr auto LABEL_OUTLINE{ u8"\ue893" };
	constexpr auto LANDSCAPE{ u8"\ue3f7" };
	constexpr auto LANGUAGE{ u8"\ue894" };
	constexpr auto LAPTOP{ u8"\ue31e" };
	constexpr auto LAPTOP_CHROMEBOOK{ u8"\ue31f" };
	constexpr auto LAPTOP_MAC{ u8"\ue320" };
	constexpr auto LAPTOP_WINDOWS{ u8"\ue321" };
	constexpr auto LAST_PAGE{ u8"\ue5dd" };
	constexpr auto LAUNCH{ u8"\ue895" };
	constexpr auto LAYERS{ u8"\ue53b" };
	constexpr auto LAYERS_CLEAR{ u8"\ue53c" };
	constexpr auto LEAK_ADD{ u8"\ue3f8" };
	constexpr auto LEAK_REMOVE{ u8"\ue3f9" };
	constexpr auto LENS{ u8"\ue3fa" };
	constexpr auto LIBRARY_ADD{ u8"\ue02e" };
	constexpr auto LIBRARY_BOOKS{ u8"\ue02f" };
	constexpr auto LIBRARY_MUSIC{ u8"\ue030" };
	constexpr auto LIGHTBULB_OUTLINE{ u8"\ue90f" };
	constexpr auto LINE_STYLE{ u8"\ue919" };
	constexpr auto LINE_WEIGHT{ u8"\ue91a" };
	constexpr auto LINEAR_SCALE{ u8"\ue260" };
	constexpr auto LINK{ u8"\ue157" };
	constexpr auto LINKED_CAMERA{ u8"\ue438" };
	constexpr auto LIST{ u8"\ue896" };
	constexpr auto LIVE_HELP{ u8"\ue0c6" };
	constexpr auto LIVE_TV{ u8"\ue639" };
	constexpr auto LOCAL_ACTIVITY{ u8"\ue53f" };
	constexpr auto LOCAL_AIRPORT{ u8"\ue53d" };
	constexpr auto LOCAL_ATM{ u8"\ue53e" };
	constexpr auto LOCAL_BAR{ u8"\ue540" };
	constexpr auto LOCAL_CAFE{ u8"\ue541" };
	constexpr auto LOCAL_CAR_WASH{ u8"\ue542" };
	constexpr auto LOCAL_CONVENIENCE_STORE{ u8"\ue543" };
	constexpr auto LOCAL_DINING{ u8"\ue556" };
	constexpr auto LOCAL_DRINK{ u8"\ue544" };
	constexpr auto LOCAL_FLORIST{ u8"\ue545" };
	constexpr auto LOCAL_GAS_STATION{ u8"\ue546" };
	constexpr auto LOCAL_GROCERY_STORE{ u8"\ue547" };
	constexpr auto LOCAL_HOSPITAL{ u8"\ue548" };
	constexpr auto LOCAL_HOTEL{ u8"\ue549" };
	constexpr auto LOCAL_LAUNDRY_SERVICE{ u8"\ue54a" };
	constexpr auto LOCAL_LIBRARY{ u8"\ue54b" };
	constexpr auto LOCAL_MALL{ u8"\ue54c" };
	constexpr auto LOCAL_MOVIES{ u8"\ue54d" };
	constexpr auto LOCAL_OFFER{ u8"\ue54e" };
	constexpr auto LOCAL_PARKING{ u8"\ue54f" };
	constexpr auto LOCAL_PHARMACY{ u8"\ue550" };
	constexpr auto LOCAL_PHONE{ u8"\ue551" };
	constexpr auto LOCAL_PIZZA{ u8"\ue552" };
	constexpr auto LOCAL_PLAY{ u8"\ue553" };
	constexpr auto LOCAL_POST_OFFICE{ u8"\ue554" };
	constexpr auto LOCAL_PRINTSHOP{ u8"\ue555" };
	constexpr auto LOCAL_SEE{ u8"\ue557" };
	constexpr auto LOCAL_SHIPPING{ u8"\ue558" };
	constexpr auto LOCAL_TAXI{ u8"\ue559" };
	constexpr auto LOCATION_CITY{ u8"\ue7f1" };
	constexpr auto LOCATION_DISABLED{ u8"\ue1b6" };
	constexpr auto LOCATION_OFF{ u8"\ue0c7" };
	constexpr auto LOCATION_ON{ u8"\ue0c8" };
	constexpr auto LOCATION_SEARCHING{ u8"\ue1b7" };
	constexpr auto LOCK{ u8"\ue897" };
	constexpr auto LOCK_OPEN{ u8"\ue898" };
	constexpr auto LOCK_OUTLINE{ u8"\ue899" };
	constexpr auto LOOKS{ u8"\ue3fc" };
	constexpr auto LOOKS_3{ u8"\ue3fb" };
	constexpr auto LOOKS_4{ u8"\ue3fd" };
	constexpr auto LOOKS_5{ u8"\ue3fe" };
	constexpr auto LOOKS_6{ u8"\ue3ff" };
	constexpr auto LOOKS_ONE{ u8"\ue400" };
	constexpr auto LOOKS_TWO{ u8"\ue401" };
	constexpr auto LOOP{ u8"\ue028" };
	constexpr auto LOUPE{ u8"\ue402" };
	constexpr auto LOW_PRIORITY{ u8"\ue16d" };
	constexpr auto LOYALTY{ u8"\ue89a" };
	constexpr auto MAIL{ u8"\ue158" };
	constexpr auto MAIL_OUTLINE{ u8"\ue0e1" };
	constexpr auto MAP{ u8"\ue55b" };
	constexpr auto MARKUNREAD{ u8"\ue159" };
	constexpr auto MARKUNREAD_MAILBOX{ u8"\ue89b" };
	constexpr auto MEMORY{ u8"\ue322" };
	constexpr auto MENU{ u8"\ue5d2" };
	constexpr auto MERGE_TYPE{ u8"\ue252" };
	constexpr auto MESSAGE{ u8"\ue0c9" };
	constexpr auto MIC{ u8"\ue029" };
	constexpr auto MIC_NONE{ u8"\ue02a" };
	constexpr auto MIC_OFF{ u8"\ue02b" };
	constexpr auto MMS{ u8"\ue618" };
	constexpr auto MODE_COMMENT{ u8"\ue253" };
	constexpr auto MODE_EDIT{ u8"\ue254" };
	constexpr auto MONETIZATION_ON{ u8"\ue263" };
	constexpr auto MONEY_OFF{ u8"\ue25c" };
	constexpr auto MONOCHROME_PHOTOS{ u8"\ue403" };
	constexpr auto MOOD{ u8"\ue7f2" };
	constexpr auto MOOD_BAD{ u8"\ue7f3" };
	constexpr auto MORE{ u8"\ue619" };
	constexpr auto MORE_HORIZ{ u8"\ue5d3" };
	constexpr auto MORE_VERT{ u8"\ue5d4" };
	constexpr auto MOTORCYCLE{ u8"\ue91b" };
	constexpr auto MOUSE{ u8"\ue323" };
	constexpr auto MOVE_TO_INBOX{ u8"\ue168" };
	constexpr auto MOVIE{ u8"\ue02c" };
	constexpr auto MOVIE_CREATION{ u8"\ue404" };
	constexpr auto MOVIE_FILTER{ u8"\ue43a" };
	constexpr auto MULTILINE_CHART{ u8"\ue6df" };
	constexpr auto MUSIC_NOTE{ u8"\ue405" };
	constexpr auto MUSIC_VIDEO{ u8"\ue063" };
	constexpr auto MY_LOCATION{ u8"\ue55c" };
	constexpr auto NATURE{ u8"\ue406" };
	constexpr auto NATURE_PEOPLE{ u8"\ue407" };
	constexpr auto NAVIGATE_BEFORE{ u8"\ue408" };
	constexpr auto NAVIGATE_NEXT{ u8"\ue409" };
	constexpr auto NAVIGATION{ u8"\ue55d" };
	constexpr auto NEAR_ME{ u8"\ue569" };
	constexpr auto NETWORK_CELL{ u8"\ue1b9" };
	constexpr auto NETWORK_CHECK{ u8"\ue640" };
	constexpr auto NETWORK_LOCKED{ u8"\ue61a" };
	constexpr auto NETWORK_WIFI{ u8"\ue1ba" };
	constexpr auto NEW_RELEASES{ u8"\ue031" };
	constexpr auto NEXT_WEEK{ u8"\ue16a" };
	constexpr auto NFC{ u8"\ue1bb" };
	constexpr auto NO_ENCRYPTION{ u8"\ue641" };
	constexpr auto NO_SIM{ u8"\ue0cc" };
	constexpr auto NOT_INTERESTED{ u8"\ue033" };
	constexpr auto NOTE{ u8"\ue06f" };
	constexpr auto NOTE_ADD{ u8"\ue89c" };
	constexpr auto NOTIFICATIONS{ u8"\ue7f4" };
	constexpr auto NOTIFICATIONS_ACTIVE{ u8"\ue7f7" };
	constexpr auto NOTIFICATIONS_NONE{ u8"\ue7f5" };
	constexpr auto NOTIFICATIONS_OFF{ u8"\ue7f6" };
	constexpr auto NOTIFICATIONS_PAUSED{ u8"\ue7f8" };
	constexpr auto OFFLINE_PIN{ u8"\ue90a" };
	constexpr auto ONDEMAND_VIDEO{ u8"\ue63a" };
	constexpr auto OPACITY{ u8"\ue91c" };
	constexpr auto OPEN_IN_BROWSER{ u8"\ue89d" };
	constexpr auto OPEN_IN_NEW{ u8"\ue89e" };
	constexpr auto OPEN_WITH{ u8"\ue89f" };
	constexpr auto PAGES{ u8"\ue7f9" };
	constexpr auto PAGEVIEW{ u8"\ue8a0" };
	constexpr auto PALETTE{ u8"\ue40a" };
	constexpr auto PAN_TOOL{ u8"\ue925" };
	constexpr auto PANORAMA{ u8"\ue40b" };
	constexpr auto PANORAMA_FISH_EYE{ u8"\ue40c" };
	constexpr auto PANORAMA_HORIZONTAL{ u8"\ue40d" };
	constexpr auto PANORAMA_VERTICAL{ u8"\ue40e" };
	constexpr auto PANORAMA_WIDE_ANGLE{ u8"\ue40f" };
	constexpr auto PARTY_MODE{ u8"\ue7fa" };
	constexpr auto PAUSE{ u8"\ue034" };
	constexpr auto PAUSE_CIRCLE_FILLED{ u8"\ue035" };
	constexpr auto PAUSE_CIRCLE_OUTLINE{ u8"\ue036" };
	constexpr auto PAYMENT{ u8"\ue8a1" };
	constexpr auto PEOPLE{ u8"\ue7fb" };
	constexpr auto PEOPLE_OUTLINE{ u8"\ue7fc" };
	constexpr auto PERM_CAMERA_MIC{ u8"\ue8a2" };
	constexpr auto PERM_CONTACT_CALENDAR{ u8"\ue8a3" };
	constexpr auto PERM_DATA_SETTING{ u8"\ue8a4" };
	constexpr auto PERM_DEVICE_INFORMATION{ u8"\ue8a5" };
	constexpr auto PERM_IDENTITY{ u8"\ue8a6" };
	constexpr auto PERM_MEDIA{ u8"\ue8a7" };
	constexpr auto PERM_PHONE_MSG{ u8"\ue8a8" };
	constexpr auto PERM_SCAN_WIFI{ u8"\ue8a9" };
	constexpr auto PERSON{ u8"\ue7fd" };
	constexpr auto PERSON_ADD{ u8"\ue7fe" };
	constexpr auto PERSON_OUTLINE{ u8"\ue7ff" };
	constexpr auto PERSON_PIN{ u8"\ue55a" };
	constexpr auto PERSON_PIN_CIRCLE{ u8"\ue56a" };
	constexpr auto PERSONAL_VIDEO{ u8"\ue63b" };
	constexpr auto PETS{ u8"\ue91d" };
	constexpr auto PHONE{ u8"\ue0cd" };
	constexpr auto PHONE_ANDROID{ u8"\ue324" };
	constexpr auto PHONE_BLUETOOTH_SPEAKER{ u8"\ue61b" };
	constexpr auto PHONE_FORWARDED{ u8"\ue61c" };
	constexpr auto PHONE_IN_TALK{ u8"\ue61d" };
	constexpr auto PHONE_IPHONE{ u8"\ue325" };
	constexpr auto PHONE_LOCKED{ u8"\ue61e" };
	constexpr auto PHONE_MISSED{ u8"\ue61f" };
	constexpr auto PHONE_PAUSED{ u8"\ue620" };
	constexpr auto PHONELINK{ u8"\ue326" };
	constexpr auto PHONELINK_ERASE{ u8"\ue0db" };
	constexpr auto PHONELINK_LOCK{ u8"\ue0dc" };
	constexpr auto PHONELINK_OFF{ u8"\ue327" };
	constexpr auto PHONELINK_RING{ u8"\ue0dd" };
	constexpr auto PHONELINK_SETUP{ u8"\ue0de" };
	constexpr auto PHOTO{ u8"\ue410" };
	constexpr auto PHOTO_ALBUM{ u8"\ue411" };
	constexpr auto PHOTO_CAMERA{ u8"\ue412" };
	constexpr auto PHOTO_FILTER{ u8"\ue43b" };
	constexpr auto PHOTO_LIBRARY{ u8"\ue413" };
	constexpr auto PHOTO_SIZE_SELECT_ACTUAL{ u8"\ue432" };
	constexpr auto PHOTO_SIZE_SELECT_LARGE{ u8"\ue433" };
	constexpr auto PHOTO_SIZE_SELECT_SMALL{ u8"\ue434" };
	constexpr auto PICTURE_AS_PDF{ u8"\ue415" };
	constexpr auto PICTURE_IN_PICTURE{ u8"\ue8aa" };
	constexpr auto PICTURE_IN_PICTURE_ALT{ u8"\ue911" };
	constexpr auto PIE_CHART{ u8"\ue6c4" };
	constexpr auto PIE_CHART_OUTLINED{ u8"\ue6c5" };
	constexpr auto PIN_DROP{ u8"\ue55e" };
	constexpr auto PLACE{ u8"\ue55f" };
	constexpr auto PLAY_ARROW{ u8"\ue037" };
	constexpr auto PLAY_CIRCLE_FILLED{ u8"\ue038" };
	constexpr auto PLAY_CIRCLE_OUTLINE{ u8"\ue039" };
	constexpr auto PLAY_FOR_WORK{ u8"\ue906" };
	constexpr auto PLAYLIST_ADD{ u8"\ue03b" };
	constexpr auto PLAYLIST_ADD_CHECK{ u8"\ue065" };
	constexpr auto PLAYLIST_PLAY{ u8"\ue05f" };
	constexpr auto PLUS_ONE{ u8"\ue800" };
	constexpr auto POLL{ u8"\ue801" };
	constexpr auto POLYMER{ u8"\ue8ab" };
	constexpr auto POOL{ u8"\ueb48" };
	constexpr auto PORTABLE_WIFI_OFF{ u8"\ue0ce" };
	constexpr auto PORTRAIT{ u8"\ue416" };
	constexpr auto POWER{ u8"\ue63c" };
	constexpr auto POWER_INPUT{ u8"\ue336" };
	constexpr auto POWER_SETTINGS_NEW{ u8"\ue8ac" };
	constexpr auto PREGNANT_WOMAN{ u8"\ue91e" };
	constexpr auto PRESENT_TO_ALL{ u8"\ue0df" };
	constexpr auto PRINT{ u8"\ue8ad" };
	constexpr auto PRIORITY_HIGH{ u8"\ue645" };
	constexpr auto PUBLIC{ u8"\ue80b" };
	constexpr auto PUBLISH{ u8"\ue255" };
	constexpr auto QUERY_BUILDER{ u8"\ue8ae" };
	constexpr auto QUESTION_ANSWER{ u8"\ue8af" };
	constexpr auto QUEUE{ u8"\ue03c" };
	constexpr auto QUEUE_MUSIC{ u8"\ue03d" };
	constexpr auto QUEUE_PLAY_NEXT{ u8"\ue066" };
	constexpr auto RADIO{ u8"\ue03e" };
	constexpr auto RADIO_BUTTON_CHECKED{ u8"\ue837" };
	constexpr auto RADIO_BUTTON_UNCHECKED{ u8"\ue836" };
	constexpr auto RATE_REVIEW{ u8"\ue560" };
	constexpr auto RECEIPT{ u8"\ue8b0" };
	constexpr auto RECENT_ACTORS{ u8"\ue03f" };
	constexpr auto RECORD_VOICE_OVER{ u8"\ue91f" };
	constexpr auto REDEEM{ u8"\ue8b1" };
	constexpr auto REDO{ u8"\ue15a" };
	constexpr auto REFRESH{ u8"\ue5d5" };
	constexpr auto REMOVE{ u8"\ue15b" };
	constexpr auto REMOVE_CIRCLE{ u8"\ue15c" };
	constexpr auto REMOVE_CIRCLE_OUTLINE{ u8"\ue15d" };
	constexpr auto REMOVE_FROM_QUEUE{ u8"\ue067" };
	constexpr auto REMOVE_RED_EYE{ u8"\ue417" };
	constexpr auto REMOVE_SHOPPING_CART{ u8"\ue928" };
	constexpr auto REORDER{ u8"\ue8fe" };
	constexpr auto REPEAT{ u8"\ue040" };
	constexpr auto REPEAT_ONE{ u8"\ue041" };
	constexpr auto REPLAY{ u8"\ue042" };
	constexpr auto REPLAY_10{ u8"\ue059" };
	constexpr auto REPLAY_30{ u8"\ue05a" };
	constexpr auto REPLAY_5{ u8"\ue05b" };
	constexpr auto REPLY{ u8"\ue15e" };
	constexpr auto REPLY_ALL{ u8"\ue15f" };
	constexpr auto REPORT{ u8"\ue160" };
	constexpr auto REPORT_PROBLEM{ u8"\ue8b2" };
	constexpr auto RESTAURANT{ u8"\ue56c" };
	constexpr auto RESTAURANT_MENU{ u8"\ue561" };
	constexpr auto RESTORE{ u8"\ue8b3" };
	constexpr auto RESTORE_PAGE{ u8"\ue929" };
	constexpr auto RING_VOLUME{ u8"\ue0d1" };
	constexpr auto ROOM{ u8"\ue8b4" };
	constexpr auto ROOM_SERVICE{ u8"\ueb49" };
	constexpr auto ROTATE_90_DEGREES_CCW{ u8"\ue418" };
	constexpr auto ROTATE_LEFT{ u8"\ue419" };
	constexpr auto ROTATE_RIGHT{ u8"\ue41a" };
	constexpr auto ROUNDED_CORNER{ u8"\ue920" };
	constexpr auto ROUTER{ u8"\ue328" };
	constexpr auto ROWING{ u8"\ue921" };
	constexpr auto RSS_FEED{ u8"\ue0e5" };
	constexpr auto RV_HOOKUP{ u8"\ue642" };
	constexpr auto SATELLITE{ u8"\ue562" };
	constexpr auto SAVE{ u8"\ue161" };
	constexpr auto SCANNER{ u8"\ue329" };
	constexpr auto SCHEDULE{ u8"\ue8b5" };
	constexpr auto SCHOOL{ u8"\ue80c" };
	constexpr auto SCREEN_LOCK_LANDSCAPE{ u8"\ue1be" };
	constexpr auto SCREEN_LOCK_PORTRAIT{ u8"\ue1bf" };
	constexpr auto SCREEN_LOCK_ROTATION{ u8"\ue1c0" };
	constexpr auto SCREEN_ROTATION{ u8"\ue1c1" };
	constexpr auto SCREEN_SHARE{ u8"\ue0e2" };
	constexpr auto SD_CARD{ u8"\ue623" };
	constexpr auto SD_STORAGE{ u8"\ue1c2" };
	constexpr auto SEARCH{ u8"\ue8b6" };
	constexpr auto SECURITY{ u8"\ue32a" };
	constexpr auto SELECT_ALL{ u8"\ue162" };
	constexpr auto SEND{ u8"\ue163" };
	constexpr auto SENTIMENT_DISSATISFIED{ u8"\ue811" };
	constexpr auto SENTIMENT_NEUTRAL{ u8"\ue812" };
	constexpr auto SENTIMENT_SATISFIED{ u8"\ue813" };
	constexpr auto SENTIMENT_VERY_DISSATISFIED{ u8"\ue814" };
	constexpr auto SENTIMENT_VERY_SATISFIED{ u8"\ue815" };
	constexpr auto SETTINGS{ u8"\ue8b8" };
	constexpr auto SETTINGS_APPLICATIONS{ u8"\ue8b9" };
	constexpr auto SETTINGS_BACKUP_RESTORE{ u8"\ue8ba" };
	constexpr auto SETTINGS_BLUETOOTH{ u8"\ue8bb" };
	constexpr auto SETTINGS_BRIGHTNESS{ u8"\ue8bd" };
	constexpr auto SETTINGS_CELL{ u8"\ue8bc" };
	constexpr auto SETTINGS_ETHERNET{ u8"\ue8be" };
	constexpr auto SETTINGS_INPUT_ANTENNA{ u8"\ue8bf" };
	constexpr auto SETTINGS_INPUT_COMPONENT{ u8"\ue8c0" };
	constexpr auto SETTINGS_INPUT_COMPOSITE{ u8"\ue8c1" };
	constexpr auto SETTINGS_INPUT_HDMI{ u8"\ue8c2" };
	constexpr auto SETTINGS_INPUT_SVIDEO{ u8"\ue8c3" };
	constexpr auto SETTINGS_OVERSCAN{ u8"\ue8c4" };
	constexpr auto SETTINGS_PHONE{ u8"\ue8c5" };
	constexpr auto SETTINGS_POWER{ u8"\ue8c6" };
	constexpr auto SETTINGS_REMOTE{ u8"\ue8c7" };
	constexpr auto SETTINGS_SYSTEM_DAYDREAM{ u8"\ue1c3" };
	constexpr auto SETTINGS_VOICE{ u8"\ue8c8" };
	constexpr auto SHARE{ u8"\ue80d" };
	constexpr auto SHOP{ u8"\ue8c9" };
	constexpr auto SHOP_TWO{ u8"\ue8ca" };
	constexpr auto SHOPPING_BASKET{ u8"\ue8cb" };
	constexpr auto SHOPPING_CART{ u8"\ue8cc" };
	constexpr auto SHORT_TEXT{ u8"\ue261" };
	constexpr auto SHOW_CHART{ u8"\ue6e1" };
	constexpr auto SHUFFLE{ u8"\ue043" };
	constexpr auto SIGNAL_CELLULAR_4_BAR{ u8"\ue1c8" };
	constexpr auto SIGNAL_CELLULAR_CONNECTED_NO_INTERNET_4_BAR{ u8"\ue1cd" };
	constexpr auto SIGNAL_CELLULAR_NO_SIM{ u8"\ue1ce" };
	constexpr auto SIGNAL_CELLULAR_NULL{ u8"\ue1cf" };
	constexpr auto SIGNAL_CELLULAR_OFF{ u8"\ue1d0" };
	constexpr auto SIGNAL_WIFI_4_BAR{ u8"\ue1d8" };
	constexpr auto SIGNAL_WIFI_4_BAR_LOCK{ u8"\ue1d9" };
	constexpr auto SIGNAL_WIFI_OFF{ u8"\ue1da" };
	constexpr auto SIM_CARD{ u8"\ue32b" };
	constexpr auto SIM_CARD_ALERT{ u8"\ue624" };
	constexpr auto SKIP_NEXT{ u8"\ue044" };
	constexpr auto SKIP_PREVIOUS{ u8"\ue045" };
	constexpr auto SLIDESHOW{ u8"\ue41b" };
	constexpr auto SLOW_MOTION_VIDEO{ u8"\ue068" };
	constexpr auto SMARTPHONE{ u8"\ue32c" };
	constexpr auto SMOKE_FREE{ u8"\ueb4a" };
	constexpr auto SMOKING_ROOMS{ u8"\ueb4b" };
	constexpr auto SMS{ u8"\ue625" };
	constexpr auto SMS_FAILED{ u8"\ue626" };
	constexpr auto SNOOZE{ u8"\ue046" };
	constexpr auto SORT{ u8"\ue164" };
	constexpr auto SORT_BY_ALPHA{ u8"\ue053" };
	constexpr auto SPA{ u8"\ueb4c" };
	constexpr auto SPACE_BAR{ u8"\ue256" };
	constexpr auto SPEAKER{ u8"\ue32d" };
	constexpr auto SPEAKER_GROUP{ u8"\ue32e" };
	constexpr auto SPEAKER_NOTES{ u8"\ue8cd" };
	constexpr auto SPEAKER_NOTES_OFF{ u8"\ue92a" };
	constexpr auto SPEAKER_PHONE{ u8"\ue0d2" };
	constexpr auto SPELLCHECK{ u8"\ue8ce" };
	constexpr auto STAR{ u8"\ue838" };
	constexpr auto STAR_BORDER{ u8"\ue83a" };
	constexpr auto STAR_HALF{ u8"\ue839" };
	constexpr auto STARS{ u8"\ue8d0" };
	constexpr auto STAY_CURRENT_LANDSCAPE{ u8"\ue0d3" };
	constexpr auto STAY_CURRENT_PORTRAIT{ u8"\ue0d4" };
	constexpr auto STAY_PRIMARY_LANDSCAPE{ u8"\ue0d5" };
	constexpr auto STAY_PRIMARY_PORTRAIT{ u8"\ue0d6" };
	constexpr auto STOP{ u8"\ue047" };
	constexpr auto STOP_SCREEN_SHARE{ u8"\ue0e3" };
	constexpr auto STORAGE{ u8"\ue1db" };
	constexpr auto STORE{ u8"\ue8d1" };
	constexpr auto STORE_MALL_DIRECTORY{ u8"\ue563" };
	constexpr auto STRAIGHTEN{ u8"\ue41c" };
	constexpr auto STREETVIEW{ u8"\ue56e" };
	constexpr auto STRIKETHROUGH_S{ u8"\ue257" };
	constexpr auto STYLE{ u8"\ue41d" };
	constexpr auto SUBDIRECTORY_ARROW_LEFT{ u8"\ue5d9" };
	constexpr auto SUBDIRECTORY_ARROW_RIGHT{ u8"\ue5da" };
	constexpr auto SUBJECT{ u8"\ue8d2" };
	constexpr auto SUBSCRIPTIONS{ u8"\ue064" };
	constexpr auto SUBTITLES{ u8"\ue048" };
	constexpr auto SUBWAY{ u8"\ue56f" };
	constexpr auto SUPERVISOR_ACCOUNT{ u8"\ue8d3" };
	constexpr auto SURROUND_SOUND{ u8"\ue049" };
	constexpr auto SWAP_CALLS{ u8"\ue0d7" };
	constexpr auto SWAP_HORIZ{ u8"\ue8d4" };
	constexpr auto SWAP_VERT{ u8"\ue8d5" };
	constexpr auto SWAP_VERTICAL_CIRCLE{ u8"\ue8d6" };
	constexpr auto SWITCH_CAMERA{ u8"\ue41e" };
	constexpr auto SWITCH_VIDEO{ u8"\ue41f" };
	constexpr auto SYNC{ u8"\ue627" };
	constexpr auto SYNC_DISABLED{ u8"\ue628" };
	constexpr auto SYNC_PROBLEM{ u8"\ue629" };
	constexpr auto SYSTEM_UPDATE{ u8"\ue62a" };
	constexpr auto SYSTEM_UPDATE_ALT{ u8"\ue8d7" };
	constexpr auto TAB{ u8"\ue8d8" };
	constexpr auto TAB_UNSELECTED{ u8"\ue8d9" };
	constexpr auto TABLET{ u8"\ue32f" };
	constexpr auto TABLET_ANDROID{ u8"\ue330" };
	constexpr auto TABLET_MAC{ u8"\ue331" };
	constexpr auto TAG_FACES{ u8"\ue420" };
	constexpr auto TAP_AND_PLAY{ u8"\ue62b" };
	constexpr auto TERRAIN{ u8"\ue564" };
	constexpr auto TEXT_FIELDS{ u8"\ue262" };
	constexpr auto TEXT_FORMAT{ u8"\ue165" };
	constexpr auto TEXTSMS{ u8"\ue0d8" };
	constexpr auto TEXTURE{ u8"\ue421" };
	constexpr auto THEATERS{ u8"\ue8da" };
	constexpr auto THUMB_DOWN{ u8"\ue8db" };
	constexpr auto THUMB_UP{ u8"\ue8dc" };
	constexpr auto THUMBS_UP_DOWN{ u8"\ue8dd" };
	constexpr auto TIME_TO_LEAVE{ u8"\ue62c" };
	constexpr auto TIMELAPSE{ u8"\ue422" };
	constexpr auto TIMELINE{ u8"\ue922" };
	constexpr auto TIMER{ u8"\ue425" };
	constexpr auto TIMER_10{ u8"\ue423" };
	constexpr auto TIMER_3{ u8"\ue424" };
	constexpr auto TIMER_OFF{ u8"\ue426" };
	constexpr auto TITLE{ u8"\ue264" };
	constexpr auto TOC{ u8"\ue8de" };
	constexpr auto TODAY{ u8"\ue8df" };
	constexpr auto TOLL{ u8"\ue8e0" };
	constexpr auto TONALITY{ u8"\ue427" };
	constexpr auto TOUCH_APP{ u8"\ue913" };
	constexpr auto TOYS{ u8"\ue332" };
	constexpr auto TRACK_CHANGES{ u8"\ue8e1" };
	constexpr auto TRAFFIC{ u8"\ue565" };
	constexpr auto TRAIN{ u8"\ue570" };
	constexpr auto TRAM{ u8"\ue571" };
	constexpr auto TRANSFER_WITHIN_A_STATION{ u8"\ue572" };
	constexpr auto TRANSFORM{ u8"\ue428" };
	constexpr auto TRANSLATE{ u8"\ue8e2" };
	constexpr auto TRENDING_DOWN{ u8"\ue8e3" };
	constexpr auto TRENDING_FLAT{ u8"\ue8e4" };
	constexpr auto TRENDING_UP{ u8"\ue8e5" };
	constexpr auto TUNE{ u8"\ue429" };
	constexpr auto TURNED_IN{ u8"\ue8e6" };
	constexpr auto TURNED_IN_NOT{ u8"\ue8e7" };
	constexpr auto TV{ u8"\ue333" };
	constexpr auto UNARCHIVE{ u8"\ue169" };
	constexpr auto UNDO{ u8"\ue166" };
	constexpr auto UNFOLD_LESS{ u8"\ue5d6" };
	constexpr auto UNFOLD_MORE{ u8"\ue5d7" };
	constexpr auto UPDATE{ u8"\ue923" };
	constexpr auto USB{ u8"\ue1e0" };
	constexpr auto VERIFIED_USER{ u8"\ue8e8" };
	constexpr auto VERTICAL_ALIGN_BOTTOM{ u8"\ue258" };
	constexpr auto VERTICAL_ALIGN_CENTER{ u8"\ue259" };
	constexpr auto VERTICAL_ALIGN_TOP{ u8"\ue25a" };
	constexpr auto VIBRATION{ u8"\ue62d" };
	constexpr auto VIDEO_CALL{ u8"\ue070" };
	constexpr auto VIDEO_LABEL{ u8"\ue071" };
	constexpr auto VIDEO_LIBRARY{ u8"\ue04a" };
	constexpr auto VIDEOCAM{ u8"\ue04b" };
	constexpr auto VIDEOCAM_OFF{ u8"\ue04c" };
	constexpr auto VIDEOGAME_ASSET{ u8"\ue338" };
	constexpr auto VIEW_AGENDA{ u8"\ue8e9" };
	constexpr auto VIEW_ARRAY{ u8"\ue8ea" };
	constexpr auto VIEW_CAROUSEL{ u8"\ue8eb" };
	constexpr auto VIEW_COLUMN{ u8"\ue8ec" };
	constexpr auto VIEW_COMFY{ u8"\ue42a" };
	constexpr auto VIEW_COMPACT{ u8"\ue42b" };
	constexpr auto VIEW_DAY{ u8"\ue8ed" };
	constexpr auto VIEW_HEADLINE{ u8"\ue8ee" };
	constexpr auto VIEW_LIST{ u8"\ue8ef" };
	constexpr auto VIEW_MODULE{ u8"\ue8f0" };
	constexpr auto VIEW_QUILT{ u8"\ue8f1" };
	constexpr auto VIEW_STREAM{ u8"\ue8f2" };
	constexpr auto VIEW_WEEK{ u8"\ue8f3" };
	constexpr auto VIGNETTE{ u8"\ue435" };
	constexpr auto VISIBILITY{ u8"\ue8f4" };
	constexpr auto VISIBILITY_OFF{ u8"\ue8f5" };
	constexpr auto VOICE_CHAT{ u8"\ue62e" };
	constexpr auto VOICEMAIL{ u8"\ue0d9" };
	constexpr auto VOLUME_DOWN{ u8"\ue04d" };
	constexpr auto VOLUME_MUTE{ u8"\ue04e" };
	constexpr auto VOLUME_OFF{ u8"\ue04f" };
	constexpr auto VOLUME_UP{ u8"\ue050" };
	constexpr auto VPN_KEY{ u8"\ue0da" };
	constexpr auto VPN_LOCK{ u8"\ue62f" };
	constexpr auto WALLPAPER{ u8"\ue1bc" };
	constexpr auto WARNING{ u8"\ue002" };
	constexpr auto WATCH{ u8"\ue334" };
	constexpr auto WATCH_LATER{ u8"\ue924" };
	constexpr auto WB_AUTO{ u8"\ue42c" };
	constexpr auto WB_CLOUDY{ u8"\ue42d" };
	constexpr auto WB_INCANDESCENT{ u8"\ue42e" };
	constexpr auto WB_IRIDESCENT{ u8"\ue436" };
	constexpr auto WB_SUNNY{ u8"\ue430" };
	constexpr auto WC{ u8"\ue63d" };
	constexpr auto WEB{ u8"\ue051" };
	constexpr auto WEB_ASSET{ u8"\ue069" };
	constexpr auto WEEKEND{ u8"\ue16b" };
	constexpr auto WHATSHOT{ u8"\ue80e" };
	constexpr auto WIDGETS{ u8"\ue1bd" };
	constexpr auto WIFI{ u8"\ue63e" };
	constexpr auto WIFI_LOCK{ u8"\ue1e1" };
	constexpr auto WIFI_TETHERING{ u8"\ue1e2" };
	constexpr auto WORK{ u8"\ue8f9" };
	constexpr auto WRAP_TEXT{ u8"\ue25b" };
	constexpr auto YOUTUBE_SEARCHED_FOR{ u8"\ue8fa" };
	constexpr auto ZOOM_IN{ u8"\ue8ff" };
	constexpr auto ZOOM_OUT{ u8"\ue900" };
	constexpr auto ZOOM_OUT_MAP{ u8"\ue56b" };
}<|MERGE_RESOLUTION|>--- conflicted
+++ resolved
@@ -3913,14 +3913,11 @@
 			m_milliseconds{ p_milliseconds }
 		{
 		}
-<<<<<<< HEAD
-=======
 		template<typename DurationType, typename DurationPeriod>
 		Animation(View* p_view, Easing const& p_easing, std::chrono::duration<DurationType, DurationPeriod> const& p_duration) :
 			Animation{ p_view, p_easing, std::chrono::duration_cast<std::chrono::duration<float, std::milli>>(p_duration).count() }
 		{
 		}
->>>>>>> 40ce1e01
 	};
 
 	//------------------------------
@@ -4628,17 +4625,10 @@
 	inline Color interpolate(Color const& p_start, Color const& p_end, float p_progress)
 	{
 		return {
-<<<<<<< HEAD
 			p_start.red * (1.f - p_progress) + p_end.red * p_progress,
 			p_start.green * (1.f - p_progress) + p_end.green * p_progress,
 			p_start.blue * (1.f - p_progress) + p_end.blue * p_progress,
 			p_start.alpha * (1.f - p_progress) + p_end.alpha * p_progress
-=======
-			p_start.red * (1.f - p_progress) + p_end.red*p_progress,
-			p_start.green * (1.f - p_progress) + p_end.green*p_progress,
-			p_start.blue * (1.f - p_progress) + p_end.blue*p_progress,
-			p_start.alpha * (1.f - p_progress) + p_end.alpha*p_progress
->>>>>>> 40ce1e01
 		};
 	}
 
@@ -4794,106 +4784,7 @@
 	*/
 	class Image : public ProtectedRectangle, protected ReferenceCounted
 	{
-<<<<<<< HEAD
 	public:
-=======
-	private:
-		friend class DrawingContext;
-
-		Image* m_implementation;
-
-		Image(Image* p_implementation) :
-			m_implementation(p_implementation)
-		{
-			if (m_implementation)
-			{
-				m_bounds = m_implementation->m_bounds;
-			}
-		}
-
-	protected:
-		void handleProtectedRectangleChange(Rectangle<> const& p_old) override
-		{
-			if (m_implementation)
-			{
-				m_implementation->setBounds(m_bounds);
-			}
-		}
-
-	public:
-		Image() :
-			m_implementation(nullptr)
-		{
-		}
-		Image(Image const& p_image) :
-			m_implementation(p_image.m_implementation)
-		{
-			if (m_implementation)
-			{
-				m_implementation->remember();
-				m_bounds = m_implementation->m_bounds;
-			}
-		}
-		~Image()
-		{
-			if (m_implementation)
-			{
-				m_implementation->forget();
-			}
-		}
-
-		Image& operator=(Image const& p_image)
-		{
-			if (m_implementation)
-			{
-				m_implementation->forget();
-			}
-			m_implementation = p_image.m_implementation;
-			if (m_implementation)
-			{
-				m_implementation->remember();
-				m_bounds = m_implementation->m_bounds;
-			}
-			return *this;
-		}
-		bool operator==(Image const& p_image) const
-		{
-			return p_image.m_implementation == m_implementation;
-		}
-		bool operator!=(Image const& p_image) const
-		{
-			return p_image.m_implementation != m_implementation;
-		}
-
-		/*
-			Returns whether the image has been created.
-			For example, an image created with Image{} is invalid while one that has been created using a DrawingContext is valid.
-		*/
-		bool getIsValid() const
-		{
-			return m_implementation;
-		}
-		/*
-			Same as getIsValid.
-		*/
-		operator bool() const
-		{
-			return m_implementation;
-		}
-
-		/*
-			Makes the image object invalid and releases the image if it isn't used anywhere else.
-		*/
-		void destroy()
-		{
-			if (m_implementation)
-			{
-				m_implementation->forget();
-			}
-			m_implementation = nullptr;
-		}
-
->>>>>>> 40ce1e01
 		/*
 			Sets a rectangle representing the portion of the image that will be drawn, relative to the top-left corner of the image.
 			This is in original image DIP coordinates, meaning sizing is not taken into account.
@@ -5085,6 +4976,7 @@
 			{
 				return m_implementation->getScalingMethod();
 			}
+			return (ImageScalingMethod)0;
 		}
 
 		//------------------------------
@@ -5346,84 +5238,7 @@
 	*/
 	class Text : public ProtectedRectangle, protected ReferenceCounted
 	{
-<<<<<<< HEAD
 	public:
-=======
-	private:
-		friend class DrawingContext;
-
-		Text* m_implementation;
-
-		Text(Text* p_implementation) :
-			m_implementation{p_implementation}
-		{
-		}
-
-	public:
-		Text() :
-			m_implementation{nullptr}
-		{
-		}
-		Text(Text const& p_text) :
-			m_implementation{p_text.m_implementation}
-		{
-			if (m_implementation)
-			{
-				m_implementation->remember();
-			}
-		}
-		~Text()
-		{
-			if (m_implementation)
-			{
-				m_implementation->forget();
-			}
-		}
-
-		Text& operator=(Text const& p_text)
-		{
-			if (m_implementation)
-			{
-				m_implementation->forget();
-			}
-			m_implementation = p_text.m_implementation;
-			if (m_implementation)
-			{
-				m_implementation->remember();
-			}
-			return *this;
-		}
-		bool operator==(Text const& p_text) const
-		{
-			return m_implementation == p_text.m_implementation;
-		}
-		bool operator!=(Text const& p_text) const
-		{
-			return m_implementation != p_text.m_implementation;
-		}
-
-		bool getIsValid() const
-		{
-			return m_implementation;
-		}
-		operator bool() const
-		{
-			return m_implementation;
-		}
-		/*
-			Returns whether the text has been created and can be used.
-			For example, an image created with Image() is invalid while one that has been created using a DrawingContext is valid.
-		*/
-		void destroy()
-		{
-			if (m_implementation)
-			{
-				m_implementation->forget();
-			}
-			m_implementation = nullptr;
-		}
-
->>>>>>> 40ce1e01
 		/*
 			Sets the rules for inserting line breaks in the text to avoid overflow.
 		*/
@@ -6305,26 +6120,20 @@
 	private:
 		friend class DrawingContext;
 
-<<<<<<< HEAD
 		Text* m_implementation;
 
 		Text(Text* p_implementation) :
 			m_implementation(p_implementation)
-=======
-		LinearGradient(LinearGradient* p_implementation) :
-			ProtectedReferenceCounted{p_implementation}
->>>>>>> 40ce1e01
 		{
 		}
 
 	public:
 		Text() :
-			m_implementation(nullptr)
-		{
-		}
-<<<<<<< HEAD
+			m_implementation{ nullptr }
+		{
+		}
 		Text(Text const& p_text) :
-			m_implementation(p_text.m_implementation)
+			m_implementation{ p_text.m_implementation }
 		{
 			if (m_implementation)
 			{
@@ -6332,10 +6141,6 @@
 			}
 		}
 		~Text()
-=======
-		LinearGradient(LinearGradient const& p_gradient) :
-			ProtectedReferenceCounted{p_gradient}
->>>>>>> 40ce1e01
 		{
 			if (m_implementation)
 			{
@@ -6533,13 +6338,8 @@
 	private:
 		friend class DrawingContext;
 
-<<<<<<< HEAD
 		LinearGradient(LinearGradient* p_implementation) :
-			ProtectedReferenceCounted(p_implementation)
-=======
-		RadialGradient(RadialGradient* p_implementation) :
-			ProtectedReferenceCounted{p_implementation}
->>>>>>> 40ce1e01
+			ProtectedReferenceCounted{ p_implementation }
 		{
 		}
 
@@ -6547,13 +6347,8 @@
 		LinearGradient()
 		{
 		}
-<<<<<<< HEAD
 		LinearGradient(LinearGradient const& p_gradient) :
-			ProtectedReferenceCounted(p_gradient)
-=======
-		RadialGradient(RadialGradient const& p_gradient) :
-			ProtectedReferenceCounted{p_gradient}
->>>>>>> 40ce1e01
+			ProtectedReferenceCounted{ p_gradient }
 		{
 		}
 	};
